open Tc

module Html = Tea.Html
module Events = Tea.Html.Events
module Attrs = Tea.Html.Attributes

module K = FluidKeyboard
module Utils = SettingsUtils

module T = SettingsInvite

module C = SettingsViewComponents

let view = (state: T.t): list<Html.html<AppTypes.msg>> => {
  let introText = list{
    Html.h2(list{}, list{Html.text("Share Dark with a friend or colleague")}),
    Html.p(
      list{},
      list{
        Html.text(
          "Share the love! Invite a friend, and we'll send them an email saying you invited them.",
        ),
      },
    ),
    Html.p(
      list{},
      list{
        Html.text(
          "Note: This will not add them to any of your existing organizations or canvases.",
        ),
      },
    ),
  }

  let inviteform = {
    let submitBtn = {
      let btn = if state.loading {
        list{Icons.fontAwesome("spinner"), Html.h3(list{Attrs.class'(%twc("m-0 pl-2.5"))}, list{Html.text("Loading")})}
      } else {
        list{Html.h3(list{Attrs.class'(%twc("m-0"))}, list{Html.text("Send invite")})}
      }

<<<<<<< HEAD
      Html.button(
        list{
          Attrs.class("submit-btn"),
=======
    C.submitBtn(
      ~style="ml-2",
>>>>>>> 28a2fb9e
          Html.Attributes.disabled(state.loading),
          EventListeners.eventNoPropagation(
            ~key="close-settings-modal",
            "click",
            _ => AppTypes.Msg.SettingsMsg(Settings.InviteMsg(T.Submit)),
          ),
          btn,
    )
    }
    list{
      Html.div(
<<<<<<< HEAD
        list{Attrs.class("invite-form")},
        list{
          Html.div(
            list{Attrs.class("form-field")},
=======
        list{Attrs.class'(%twc("flex items-center justify-center flex-col"))},
        list{
          Html.div(
            list{Attrs.class'(%twc("flex items-baseline justify-around w-full max-w-lg mt-6 flex-wrap"))},
>>>>>>> 28a2fb9e
            list{
              Html.h3(list{Attrs.class'(%twc("m-0"))}, list{Html.text("Email:")}),
              Html.div(
                list{},
                list{
<<<<<<< HEAD
                  Html.input(
                    list{
                      Vdom.attribute("", "spellcheck", "false"),
=======
                  C.emailInput(
                    ~style="",
                    ~attrs=list{
                      Attrs.spellcheck(false),
>>>>>>> 28a2fb9e
                      Events.onInput(str => AppTypes.Msg.SettingsMsg(
                        Settings.InviteMsg(T.Update(str)),
                      )),
                      Attrs.value(state.email.value),
                    },
<<<<<<< HEAD
                    list{},
                  ),
                  Html.p(
                    list{Attrs.class("error-text")},
                    list{Html.text(state.email.error |> Option.unwrap(~default=""))},
=======
>>>>>>> 28a2fb9e
                  ),
                  C.errorSpan(state.email.error |> Option.unwrap(~default="")),
                },
              ),
            },
          ),
          submitBtn,
        },
      ),
    }
  }
  Belt.List.concat(introText, inviteform)
}<|MERGE_RESOLUTION|>--- conflicted
+++ resolved
@@ -35,19 +35,13 @@
   let inviteform = {
     let submitBtn = {
       let btn = if state.loading {
-        list{Icons.fontAwesome("spinner"), Html.h3(list{Attrs.class'(%twc("m-0 pl-2.5"))}, list{Html.text("Loading")})}
+        list{Icons.fontAwesome("spinner"), Html.h3(list{Attrs.class(%twc("m-0 pl-2.5"))}, list{Html.text("Loading")})}
       } else {
-        list{Html.h3(list{Attrs.class'(%twc("m-0"))}, list{Html.text("Send invite")})}
+        list{Html.h3(list{Attrs.class(%twc("m-0"))}, list{Html.text("Send invite")})}
       }
 
-<<<<<<< HEAD
-      Html.button(
-        list{
-          Attrs.class("submit-btn"),
-=======
     C.submitBtn(
       ~style="ml-2",
->>>>>>> 28a2fb9e
           Html.Attributes.disabled(state.loading),
           EventListeners.eventNoPropagation(
             ~key="close-settings-modal",
@@ -59,45 +53,24 @@
     }
     list{
       Html.div(
-<<<<<<< HEAD
-        list{Attrs.class("invite-form")},
+        list{Attrs.class(%twc("flex items-center justify-center flex-col"))},
         list{
           Html.div(
-            list{Attrs.class("form-field")},
-=======
-        list{Attrs.class'(%twc("flex items-center justify-center flex-col"))},
-        list{
-          Html.div(
-            list{Attrs.class'(%twc("flex items-baseline justify-around w-full max-w-lg mt-6 flex-wrap"))},
->>>>>>> 28a2fb9e
+            list{Attrs.class(%twc("flex items-baseline justify-around w-full max-w-lg mt-6 flex-wrap"))},
             list{
-              Html.h3(list{Attrs.class'(%twc("m-0"))}, list{Html.text("Email:")}),
+              Html.h3(list{Attrs.class(%twc("m-0"))}, list{Html.text("Email:")}),
               Html.div(
                 list{},
                 list{
-<<<<<<< HEAD
-                  Html.input(
-                    list{
-                      Vdom.attribute("", "spellcheck", "false"),
-=======
                   C.emailInput(
                     ~style="",
                     ~attrs=list{
                       Attrs.spellcheck(false),
->>>>>>> 28a2fb9e
                       Events.onInput(str => AppTypes.Msg.SettingsMsg(
                         Settings.InviteMsg(T.Update(str)),
                       )),
                       Attrs.value(state.email.value),
                     },
-<<<<<<< HEAD
-                    list{},
-                  ),
-                  Html.p(
-                    list{Attrs.class("error-text")},
-                    list{Html.text(state.email.error |> Option.unwrap(~default=""))},
-=======
->>>>>>> 28a2fb9e
                   ),
                   C.errorSpan(state.email.error |> Option.unwrap(~default="")),
                 },
