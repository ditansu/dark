open Tc

(* == legacy aliases == *)
module TLIDDict = TLID.Dict
module TLIDSet = TLID.Set
module IDSet = ID.Set

type analysisID = ID.t [@@deriving show]

(* == end legacy aliases == *)

let show_list ~(f : 'a -> string) (x : 'a list) : string =
  "[" ^ String.join ~sep:"," (List.map ~f x) ^ "]"


let opaque msg fmt _ =
  Format.pp_print_string fmt ("<opaque:" ^ msg ^ ">") ;
  ()


(* Probably deletable? *)
module PageVisibility = struct
  type visibility =
    | Hidden
    | Visible
  [@@deriving show]
end

type exception_ =
  { short : string
  ; long : string option
  ; exceptionTipe : string
  ; actual : string option
  ; actualType : string option
  ; result : string option
  ; resultType : string option
  ; expected : string option
  ; info : string StrDict.t
  ; workarounds : string list }

(* ---------------------- *)
(* Basic types *)
(* ---------------------- *)
and 'a blankOr =
  | Blank of ID.t
  | F of ID.t * 'a
[@@deriving show {with_path = false}]

module Pair (K1 : Key) (K2 : Key) = struct
  type t = K1.t * K2.t

  let separator = "_*_DARKPAIRSEPARATOR_%_"

  let toString ((v1, v2) : t) : string =
    K1.toString v1 ^ separator ^ K2.toString v2


  let fromString (str : string) : t =
    match String.split ~on:separator str with
    | [v1; v2] ->
        (K1.fromString v1, K2.fromString v2)
    | _ ->
        failwith
          ( "Pair cannot be separated. This probably means you're using the wrong module for this dict/set: "
          ^ str )
end

module IDPair = Pair (TLID.T) (ID.T)
module IDPairSet = Tc.Set (IDPair)

(* There are two coordinate systems. Pos is an absolute position in the *)
(* canvas. Nodes and Edges have Pos'. VPos is the viewport: clicks occur *)
(* within the viewport and we map Absolute positions back to the *)
(* viewport to display in the browser. *)
(* TODO: Can we depreciate VPos? *)
type pos =
  { x : int
  ; y : int }

and vPos =
  { vx : int
  ; vy : int }

and size =
  { w : int
  ; h : int }

and box = pos * size

(* ---------------------- *)
(* Types *)
(* ---------------------- *)
and tipe =
  | TInt
  | TStr
  | TCharacter
  | TBool
  | TFloat
  | TObj
  | TList
  | TAny
  | TNull
  | TBlock
  | TIncomplete
  | TError
  | TResp
  | TDB
  | TDate
  | TPassword
  | TUuid
  | TOption
  | TErrorRail
  | TResult
  | TDbList of tipe
  | TUserType of string * int
  | TBytes
[@@deriving show]

module TypeInformation = struct
  type t =
    { fnName : string
    ; paramName : string
    ; returnType : tipe }
  [@@deriving show]

  let default : t =
    {fnName = "Unknown"; paramName = "Unknown"; returnType = TAny}
end

(* ---------------------- *)
(* Exprs and AST types *)
(* ---------------------- *)
type fnName = string

and fluidExpr = FluidExpression.t

and fluidPattern = FluidPattern.t

(* ----------------------------- *)
(* Pointers *)
(* ----------------------------- *)
and blankOrData =
  | PEventName of string blankOr
  | PEventModifier of string blankOr
  | PEventSpace of string blankOr
  | PDBName of string blankOr
  | PDBColName of string blankOr
  | PDBColType of string blankOr
  | PFnName of string blankOr
  | PParamName of string blankOr
  | PParamTipe of tipe blankOr
  | PTypeName of string blankOr
  | PTypeFieldName of string blankOr
  | PTypeFieldTipe of tipe blankOr
  | PGroupName of string blankOr

and blankOrType =
  | EventName
  | EventSpace
  | EventModifier
  | DBName
  | DBColName
  | DBColType
  | FnName
  | ParamName
  | ParamTipe
  | TypeName
  | TypeFieldName
  | TypeFieldTipe
  | GroupName
[@@deriving show {with_path = false}]

(* ---------------------- *)
(* Toplevels *)
(* ---------------------- *)
type handlerSpaceName = string

and handlerName = string

and handlerModifer = string

(* usedIn is a TL that's refered to in the refersTo tl at id *)
(* refersTo is a TL that uses the usedIn tl at id *)
and usage =
  { usedIn : TLID.t
  ; refersTo : TLID.t
  ; id : ID.t }

(* handlers *)
and handlerSpec =
  { space : handlerSpaceName blankOr
  ; name : handlerName blankOr
  ; modifier : handlerModifer blankOr }

and handlerSpace =
  | HSHTTP
  | HSCron
  | HSWorker
  | HSRepl
  | HSDeprecatedOther

and handler =
  { ast : FluidAST.t
  ; spec : handlerSpec
  ; hTLID : TLID.t
  ; pos : pos }

(* groups *)
and group =
  { gName : string blankOr
  ; gTLID : TLID.t
  ; members : TLID.t list
  ; pos : pos }

(* dbs *)
and dbName = string

and dbColName = string

and dbColType = string

and dbColumn = dbColName blankOr * dbColType blankOr

and dbMigrationKind = DeprecatedMigrationKind

and dbMigrationState =
  | DBMigrationAbandoned
  | DBMigrationInitialized

and dbMigration =
  { startingVersion : int
  ; version : int
  ; state : dbMigrationState
  ; rollforward : FluidExpression.t
  ; rollback : FluidExpression.t
  ; cols : dbColumn list }

and db =
  { dbTLID : TLID.t
  ; dbName : dbName blankOr
  ; cols : dbColumn list
  ; version : int
  ; oldMigrations : dbMigration list
  ; activeMigration : dbMigration option
  ; pos : pos }

(* userFunctions *)
and userFunctionParameter =
  { ufpName : string blankOr
  ; ufpTipe : tipe blankOr
  ; ufpBlock_args : string list
  ; ufpOptional : bool
  ; ufpDescription : string }

and userFunctionMetadata =
  { ufmName : string blankOr
  ; ufmParameters : userFunctionParameter list
  ; ufmDescription : string
  ; ufmReturnTipe : tipe blankOr
  ; ufmInfix : bool }

and userFunction =
  { ufTLID : TLID.t
  ; ufMetadata : userFunctionMetadata
  ; ufAST : FluidAST.t }

and userRecordField =
  { urfName : string blankOr
  ; urfTipe : tipe blankOr }

and userTipeDefinition = UTRecord of userRecordField list

and userTipe =
  { utTLID : TLID.t
  ; utName : string blankOr
  ; utVersion : int
  ; utDefinition : userTipeDefinition }

(* Package manager Functions *)
and packageFnParameter =
  { name : string
  ; tipe : tipe
  ; description : string }

and packageFn =
  { user : string
  ; package : string
  ; module_ : string
  ; fnname : string
  ; version : int
  ; body : fluidExpr
  ; parameters : packageFnParameter list
  ; return_type : tipe
  ; description : string
  ; author : string
  ; deprecated : bool
  ; pfTLID : TLID.t }

(* toplevels *)
and toplevel =
  | TLHandler of handler
  | TLDB of db
  | TLFunc of userFunction
  | TLTipe of userTipe
  | TLGroup of group

and packageFns = packageFn TLIDDict.t

(* ---------------------- *)
(* dvals *)
(* ---------------------- *)
and dhttp =
  | Redirect of string
  | Response of int * (string * string) list

and optionT =
  | OptJust of dval
  | OptNothing

and resultT =
  | ResOk of dval
  | ResError of dval

and dval_source =
  | SourceNone
  | SourceId of TLID.t * ID.t

and dblock_args =
  { symtable : dval StrDict.t
  ; params : (ID.t * string) list
  ; body : FluidExpression.t }

and dval =
  | DInt of int
  | DFloat of float
  | DBool of bool
  | DNull
  | DCharacter of string
  | DStr of string
  | DList of dval array
  | DObj of dval StrDict.t
  | DIncomplete of dval_source
  | DError of (dval_source * string)
  | DBlock of dblock_args
  | DErrorRail of dval
  | DResp of dhttp * dval
  | DDB of string
  | DDate of string
  | DPassword of string
  | DUuid of string
  | DOption of optionT
  | DResult of resultT
  | DBytes of bytes
[@@deriving show {with_path = false}]

(* ----------------------------- *)
(* Referencing parts of an AST *)
(* at the caret level *)
(* ----------------------------- *)

(* NOTE(JULIAN): the ast*Parts below are sketches of the types; they will likely change
   based on which specific parts of the AST we actually want to represent via astRef *)

type astFloatPart =
  | FPWhole
  | FPPoint
  | FPFractional
[@@deriving show {with_path = false}]

type astStringPart = SPOpenQuote [@@deriving show {with_path = false}]

type astLetPart =
  | LPKeyword
  | LPVarName
  | LPAssignment
[@@deriving show {with_path = false}]

type astIfPart =
  | IPIfKeyword
  | IPThenKeyword
  | IPElseKeyword
[@@deriving show {with_path = false}]

type astLambdaPart =
  | LBPSymbol
  | LBPVarName of (* index of the var *) int
  | LBPComma of (* index of the var *) int
  | LBPArrow
[@@deriving show {with_path = false}]

type astFieldAccessPart =
  | FAPFieldname
  | FAPFieldOp
[@@deriving show {with_path = false}]

type astRecordPart =
  | RPOpen
  | RPFieldname of (* index of the <fieldname,value> pair *) int
  | RPFieldSep of (* index of the <fieldname,value> pair *) int
  | RPClose
[@@deriving show {with_path = false}]

type astListPart =
  | LPOpen
  | LPClose
  | LPComma of int
[@@deriving show {with_path = false}]

type astMatchPart =
  | MPKeyword
  | MPBranchArrow of (* index of the branch *) int
[@@deriving show {with_path = false}]

type astPatternPart =
  | PPVariable
  | PPConstructor
  | PPInteger
  | PPBool
  | PPString of astStringPart
  | PPFloat of astFloatPart
  | PPNull
  | PPBlank
[@@deriving show {with_path = false}]

type astFlagPart =
  | FPWhenKeyword
  | FPEnabledKeyword
[@@deriving show {with_path = false}]

(* An astRef represents a reference to a specific part of an AST node,
   such as a specific Record Fieldname rather than just the record.
   Why not use a fluidToken for this purpose?
   A single construct such as a string might map to multiple fluidTokens,
   but when describing a part of the ast (for example with caretTarget),
   we often don't want to care about the details of the tokenization;
   we can represent concepts like "the caret position at the end of this
   string" without needing to know if it is a TString relative to a combination
   of TStringMLStart, TStringMLMiddle, TStringMLEnd.

   The IDs below all refer to the AST node ID.t *

   NOTE(JULIAN): We intentionally do not have any astRefs that include
   parts that refer to an part of the AST that contains nested expressions.
   In such cases (for example the value or body of a let), it makes more sense
   to generate a more specific astRef within the nested expression.
    *)
type astRef =
  | ARInteger of ID.t
  | ARBool of ID.t
  | ARString of ID.t * astStringPart
  | ARFloat of ID.t * astFloatPart
  | ARNull of ID.t
  | ARBlank of ID.t
  | ARLet of ID.t * astLetPart
  | ARIf of ID.t * astIfPart
  | ARBinOp of ID.t (* matches the operator *)
  | ARFieldAccess of ID.t * astFieldAccessPart
  | ARVariable of ID.t
  | ARFnCall of ID.t (* Matches the fn name+version *)
  | ARPartial of ID.t
  | ARRightPartial of ID.t
  | ARList of ID.t * astListPart
  | ARRecord of ID.t * astRecordPart
  | ARPipe of ID.t * int (* index of the pipe *)
  | ARConstructor of ID.t (* name of the constructor *)
  | ARMatch of ID.t * astMatchPart
  | ARLambda of ID.t * astLambdaPart
  | ARPattern of ID.t * astPatternPart
  | ARFlag of ID.t * astFlagPart
  (* for use if something that should never happen happened *)
  | ARInvalid
[@@deriving show {with_path = false}]

(* A caretTarget represents a distinct caret location within the AST.
   By combining a reference to part of the AST and a caret offset
   into that part of the AST, we can uniquely represent a place
   for the caret to jump during AST transformations, even ones that
   drastically change the token stream. *)
type caretTarget =
  { astRef : astRef
  ; offset : int }
[@@deriving show {with_path = false}]

(* ----------------------------- *)
(* Mouse *)
(* ----------------------------- *)
type mouseEvent =
  { mePos : vPos
  ; button : int
  ; altKey : bool
  ; ctrlKey : bool
  ; shiftKey : bool
  ; detail : int }

and isLeftButton = bool

(* ----------------------------- *)
(* CursorState *)
(* ----------------------------- *)
and entryCursor =
  | Creating of pos option (* If we know the position the user wants the handler to be at (presumably because they clicked there to get the omnibox), then use it. Otherwise, if there's no position, we'll pick one for them later *)
  | Filling of TLID.t * ID.t

and hasMoved = bool

and cursorState =
  | Selecting of TLID.t * ID.t option
  | Entering of entryCursor
  | FluidEntering of TLID.t
  | DraggingTL of TLID.t * vPos * hasMoved * cursorState
  | PanningCanvas of
      { viewportStart : vPos
      ; viewportCurr : vPos
      ; prevCursorState : cursorState }
  | Deselected

(* ------------------- *)
(* Analysis *)
(* ------------------- *)
and timerAction =
  | RefreshAnalysis
  | RefreshAvatars
  | CheckUrlHashPosition

and 'result loadable =
  | LoadableSuccess of 'result
  | LoadableNotInitialized
  | LoadableLoading of 'result option
  | LoadableError of string

and dvalDict = dval StrDict.t

and executionResult =
  | ExecutedResult of dval
  | NonExecutedResult of dval

and intermediateResultStore = executionResult StrDict.t

(* map from expression ids to symbol table, which maps from varname strings to
 * the ids of the expressions that represent their values *)
and avDict = ID.t StrDict.t StrDict.t

and inputValueDict = dvalDict

and analysisStore = intermediateResultStore loadable

and analyses = analysisStore (* indexed by traceID *) StrDict.t

and functionResult =
  { fnName : string
  ; callerID : ID.t
  ; argHash : string
  ; argHashVersion : int
  ; value : dval }

and fetchRequest =
  | TraceFetch of getTraceDataAPIParams
  | DbStatsFetch of dbStatsAPIParams
  | WorkerStatsFetch of workerStatsAPIParams

(* traces/db_stats fetching *)
and fetchResult =
  | TraceFetchSuccess of getTraceDataAPIParams * getTraceDataAPIResult
  | TraceFetchFailure of getTraceDataAPIParams * string * string
  | TraceFetchMissing of getTraceDataAPIParams
  | DbStatsFetchSuccess of dbStatsAPIParams * dbStatsAPIResult
  | DbStatsFetchFailure of dbStatsAPIParams * string * string
  | DbStatsFetchMissing of dbStatsAPIParams
  | WorkerStatsFetchSuccess of workerStatsAPIParams * workerStatsAPIResult
  | WorkerStatsFetchFailure of workerStatsAPIParams * string * string
  | WorkerStatsFetchMissing of workerStatsAPIParams

and fetchContext =
  { canvasName : string
  ; csrfToken : string
  ; origin : string
  ; prefix : string }

and traceID = string

and traceData =
  { input : inputValueDict
  ; timestamp : string
  ; functionResults : functionResult list }

and traceOpt = traceID * traceData option

and traceError =
  (* NoneYet is a replacement for what was None when trace was a
     (traceID * traceData option) *)
  | NoneYet
  (* MaximumCallStackError is unrecoverable - don't try again *)
  | MaximumCallStackError

and trace = traceID * (traceError, traceData) Result.t

and traces = trace list (* indexed by TLID.t *) StrDict.t

and fourOhFour =
  { space : string
  ; path : string
  ; modifier : string
  ; timestamp : string
  ; traceID : string }

and deployStatus =
  | Deploying
  | Deployed

and staticDeploy =
  { deployHash : string
  ; url : string
  ; lastUpdate : Js.Date.t [@opaque]
  ; status : deployStatus }

and dbStats =
  { count : int
  ; example : (dval * string) option }

and dbStatsStore = dbStats StrDict.t

and workerStats =
  { count : int
  ; schedule : string option }

(* ------------------- *)
(* ops *)
(* ------------------- *)
and rollbackID = ID.t

and rollforwardID = ID.t

and op =
  | SetHandler of TLID.t * pos * handler
  | CreateDB of TLID.t * pos * dbName
  | AddDBCol of TLID.t * ID.t * ID.t
  | SetDBColName of TLID.t * ID.t * dbColName
  | SetDBColType of TLID.t * ID.t * dbColType
  | DeleteTL of TLID.t
  | MoveTL of TLID.t * pos
  | TLSavepoint of TLID.t
  | UndoTL of TLID.t
  | RedoTL of TLID.t
  | SetFunction of userFunction
  | DeleteFunction of TLID.t
  | ChangeDBColName of TLID.t * ID.t * dbColName
  | ChangeDBColType of TLID.t * ID.t * dbColType
  | DeprecatedInitDbm of
      TLID.t * ID.t * rollbackID * rollforwardID * dbMigrationKind
  | SetExpr of TLID.t * ID.t * FluidExpression.t
  | CreateDBMigration of TLID.t * rollbackID * rollforwardID * dbColumn list
  | AddDBColToDBMigration of TLID.t * ID.t * ID.t
  | SetDBColNameInDBMigration of TLID.t * ID.t * dbColName
  | SetDBColTypeInDBMigration of TLID.t * ID.t * dbColType
  | DeleteColInDBMigration of TLID.t * ID.t
  | AbandonDBMigration of TLID.t
  | DeleteDBCol of TLID.t * ID.t
  | RenameDBname of TLID.t * dbName
  | CreateDBWithBlankOr of TLID.t * pos * ID.t * dbName
  | DeleteTLForever of TLID.t
  | DeleteFunctionForever of TLID.t
  | SetType of userTipe
  | DeleteType of TLID.t
  | DeleteTypeForever of TLID.t

(* ------------------- *)
(* APIs *)
(* ------------------- *)
(* params *)
and sendPresenceParams = avatarModelMessage

and sendInviteParams = SettingsViewTypes.inviteFormMessage

and addOpAPIParams =
  { ops : op list
  ; opCtr : int
  ; clientOpCtrId : string }

and executeFunctionAPIParams =
  { efpTLID : TLID.t
  ; efpTraceID : traceID
  ; efpCallerID : ID.t
  ; efpArgs : dval list
  ; efpFnName : string }

and uploadFnAPIParams = {uplFn : userFunction}

and triggerHandlerAPIParams =
  { thTLID : TLID.t
  ; thTraceID : traceID
  ; thInput : inputValueDict }

and getTraceDataAPIParams =
  { gtdrpTlid : TLID.t
  ; gtdrpTraceID : traceID }

and dbStatsAPIParams = {dbStatsTlids : TLID.t list}

and workerStatsAPIParams = {workerStatsTlid : TLID.t}

and updateWorkerScheduleAPIParams =
  { workerName : string
  ; schedule : string }

and performHandlerAnalysisParams =
  { handler : handler
  ; traceID : traceID
  ; traceData : traceData
  ; dbs : db list
  ; userFns : userFunction list
  ; userTipes : userTipe list }

and performFunctionAnalysisParams =
  { func : userFunction
  ; traceID : traceID
  ; traceData : traceData
  ; dbs : db list
  ; userFns : userFunction list
  ; userTipes : userTipe list }

and performAnalysisParams =
  | AnalyzeHandler of performHandlerAnalysisParams
  | AnalyzeFunction of performFunctionAnalysisParams

and analysisEnvelope = traceID * intermediateResultStore

and analysisError =
  | AnalysisExecutionError of performAnalysisParams * string
  | AnalysisParseError of string

and performAnalysisResult = (analysisError, analysisEnvelope) Tc.Result.t

and delete404APIParams = fourOhFour

and account =
  { name : string
  ; email : string
  ; username : string }

(* results *)
and addOpAPIResult =
  { handlers : handler list
  ; deletedHandlers : handler list
  ; dbs : db list
  ; deletedDBs : db list
  ; userFunctions : userFunction list
  ; deletedUserFunctions : userFunction list
  ; userTipes : userTipe list
  ; deletedUserTipes : userTipe list }

and addOpAPIResponse = {result : addOpAPIResult}

and addOpStrollerMsg =
  { result : addOpAPIResult
  ; params : addOpAPIParams }

and dvalArgsHash = string

and executeFunctionAPIResult =
  dval * dvalArgsHash * int * TLID.t list * unlockedDBs

and uploadFnAPIResult = unit

and loadPackagesAPIResult = packageFn list

and triggerHandlerAPIResult = TLID.t list

and unlockedDBs = StrSet.t

and getUnlockedDBsAPIResult = unlockedDBs

and getTraceDataAPIResult = {trace : trace}

and dbStatsAPIResult = dbStatsStore

and workerStatsAPIResult = workerStats

and allTracesAPIResult = {traces : (TLID.t * traceID) list}

and initialLoadAPIResult =
  { handlers : handler list
  ; deletedHandlers : handler list
  ; dbs : db list
  ; deletedDBs : db list
  ; userFunctions : userFunction list
  ; deletedUserFunctions : userFunction list
  ; unlockedDBs : unlockedDBs
  ; fofs : fourOhFour list
  ; staticDeploys : staticDeploy list
  ; userTipes : userTipe list
  ; deletedUserTipes : userTipe list
  ; permission : permission option
  ; opCtrs : int StrDict.t
  ; groups : group list
  ; deletedGroups : group list
  ; account : account
  ; canvasList : string list
  ; orgs : string list
  ; orgCanvasList : string list
  ; workerSchedules : string StrDict.t
  ; creationDate : Js.Date.t [@opaque] }

and saveTestAPIResult = string

(* ------------------- *)
(* Autocomplete / entry *)
(* ------------------- *)
(* functions *)
and parameter =
  { paramName : string
  ; paramTipe : tipe
  ; paramBlock_args : string list
  ; paramOptional : bool
  ; paramDescription : string }

and previewSafety =
  | Safe
  | Unsafe

and fnOrigin =
  | UserFunction
  | PackageManager
  | Builtin

and function_ =
  { fnName : string
  ; fnParameters : parameter list
  ; fnDescription : string
  ; fnReturnTipe : tipe
  ; fnPreviewSafety : previewSafety
  ; fnDeprecated : bool
  ; fnInfix : bool
  ; fnOrigin :
      (* This is a client-side only field to be able to give different UX to
       * different functions *)
      fnOrigin }

(* autocomplete items *)
and literal = string

and displayText = string

(* Some AC items needs to be dynamically added to the list,
   while others can be filtered in and out of the list.
  For example: Goto will take you to focus on a toplevel.
  In the case of "Jump to", results are filtered by name,
    and do not need to be dynamically generated.
  But in the case of "Found in", results are dynamically generated,
    based on the content that is insID.t *e.
*)
and isDynamic = bool

and keyword =
  | KLet
  | KIf
  | KLambda
  | KMatch
  | KPipe

and command =
  { commandName : string
  ; action : model -> toplevel -> ID.t -> modification
  ; doc : string
  ; shouldShow : model -> toplevel -> FluidExpression.t -> bool }

and omniAction =
  | NewDB of dbName option
  | NewFunction of string option
  | NewHTTPHandler of string option
  | NewWorkerHandler of string option
  | NewCronHandler of string option
  | NewReplHandler of string option
  | NewGroup of string option
  | Goto of page * TLID.t * displayText * isDynamic

and autocompleteItem =
  | ACOmniAction of omniAction
  (* HTTP *)
  | ACHTTPModifier of string
  | ACHTTPRoute of string
  (* Workers *)
  | ACWorkerName of string
  | ACEventSpace of string
  | ACEventModifier of string
  (* Repl *)
  | ACReplName of string
  (* CRON *)
  | ACCronName of string
  | ACCronTiming of string
  (* DBs *)
  | ACDBName of string
  | ACDBColType of string
  | ACDBColName of string
  (* User functions *)
  | ACFnName of string
  | ACParamName of string
  | ACParamTipe of tipe
  (* User types *)
  | ACTypeFieldTipe of tipe
  | ACTypeName of string
  | ACTypeFieldName of string
  (* Groups *)
  | ACGroupName of string

and target = TLID.t * blankOrData

and autocomplete =
  { admin : bool
  ; completions : autocompleteItem list
  ; allCompletions : autocompleteItem list
  ; index : int
  ; value : string
  ; prevValue : string
  ; target : target option
  ; visible : bool }

and autocompleteMod =
  | ACSetQuery of string
  | ACAppendQuery of string
  | ACReset
  | ACSelectDown
  | ACSelectUp
  | ACSetTarget of target option
  | ACRegenerate
  | ACSetVisible of bool

(* ------------------- *)
(* Clipboard *)
(* ------------------- *)
and clipboardData =
  (< setData : string -> string -> unit [@bs.meth]
   ; getData : string -> string [@bs.meth] >
   Js.t
  [@opaque])

and clipboardEvent =
  (< preventDefault : unit -> unit [@bs.meth] ; clipboardData : clipboardData >
   Js.t
  [@opaque])

and clipboardContents =
  (* Clipboard supports both text and encoded FluidExpression.ts. At the moment,
   * there is always a text option - there isn't a json option if the copied
   * string wasn't a FluidExpression.t *)
  (string * Js.Json.t option
  [@opaque])

(* --------------- *)
(* Component Types *)
(* --------------- *)

(* TLMenu *)
and menuState = {isOpen : bool}

and menuMsg =
  | OpenMenu
  | CloseMenu

(* FnParams *)
and fnProps =
  { draggingParamIndex : int option
  ; dragOverSpaceIndex : int option
  ; justMovedParam : ID.t option }

and fnpMsg =
  | ParamDragStart of int
  | ParamDragDone
  | ParamEntersSpace of int
  | ParamLeavesSpace
  | ParamDropIntoSpace of int
  | Reset

(* ------------------- *)
(* Modifications *)
(* ------------------- *)
and centerPage = bool

and page =
  | Architecture
  | FocusedFn of TLID.t
  | FocusedHandler of TLID.t * centerPage
  | FocusedDB of TLID.t * centerPage
  | FocusedType of TLID.t
  | FocusedGroup of TLID.t * centerPage

and focus =
  | FocusNothing
  | FocusExact of TLID.t * ID.t
  | FocusNext of TLID.t * ID.t option
  | FocusPageAndCursor of page * cursorState
  | FocusSame
  (* unchanged *)
  | FocusNoChange

and toast =
  { toastMessage : string option
  ; toastPos : vPos option }

and isTransitionAnimated =
  | AnimateTransition
  | DontAnimateTransition

and canvasProps =
  { offset : pos
  ; enablePan : bool
  ; lastOffset : pos option
  ; panAnimation : isTransitionAnimated
  ; minimap : string option }

and httpError = (string Tea.Http.error[@opaque])

and errorImportance =
  | IgnorableError
  | ImportantError

and apiError =
  { context : string
  ; originalError : httpError (* the Tea_http error *)
  ; requestParams : (Js.Json.t[@opaque]) option
  ; reload : bool
  ; importance : errorImportance }

(* Editor settings are global settings on the editor. Initially, these are only things that admins use for debugging - in the future they could be extended to editor settings *)
and editorSettings =
  { showFluidDebugger : bool
  ; runTimers : bool }

(* tlidSelectTarget represents a target insID.t *e a TLID for use
   by the `Select` modification.

   In Fluid, we should probably use STCaret in all cases --
   knowing the ID.t *of an ast node (via STID) is insufficient
   to know where to place the caret within that node.
   In non-fluid, the concept of a caret doesn't really exist;
   we select nodes at any nesting level as a whole, so STID is
   sufficient.

   If we want to select a toplevel as a whole but don't have a
   specific ID.t *in mind, we use STTopLevelRoot. There's a few
   places where we do this as a fallback when we expected to find
   an id but couldn't (they used to use Some(id) with an implicit
   fallback to None). *)
and tlidSelectTarget =
  | STCaret of caretTarget
  | STID of ID.t
  | STTopLevelRoot

and modification =
  | ReplaceAllModificationsWithThisOne of (model -> model * msg Tea.Cmd.t)
      (** ReplaceAllModificationsWithThisOne is a migration path away from modifications. It
        * takes in a model and directly returns a (model * msg Cmd.t) just like
        * The update function.
        *
        * This modification should be used in all new code.
        *
        * The intent is to completely replace all existing modifications with
        * this one, then remove the modification type entirely, directly
        * returning the (model * Cmd.t) from the update function *)
  (* API Calls *)
  | AddOps of (op list * focus)
  | HandleAPIError of apiError
  | GetUnlockedDBsAPICall
  | GetWorkerStatsAPICall of TLID.t
  | ExecutingFunctionAPICall of TLID.t * ID.t * string
  | TriggerHandlerAPICall of TLID.t
  | UpdateDBStatsAPICall of TLID.t
  (* End API Calls *)
  | Select of TLID.t * tlidSelectTarget
  | SetHover of TLID.t * ID.t
  | ClearHover of TLID.t * ID.t
  | Deselect
  | RemoveToplevel of toplevel
  | RemoveGroup of toplevel
  | SetToplevels of handler list * db list * group list * bool
  | UpdateToplevels of handler list * db list * bool
  | SetDeletedToplevels of handler list * db list
  | UpdateDeletedToplevels of handler list * db list
  | UpdateAnalysis of analysisEnvelope
  | SetUserFunctions of userFunction list * userFunction list * bool
  | SetUnlockedDBs of unlockedDBs
  | AppendUnlockedDBs of unlockedDBs
  | Append404s of fourOhFour list
  | Delete404 of fourOhFour
  | Enter of entryCursor
  | EnterWithOffset of entryCursor * int
  | UpdateWorkerSchedules of string StrDict.t
  | NoChange
  | MakeCmd of msg Tea.Cmd.t [@printer opaque "MakeCmd"]
  | AutocompleteMod of autocompleteMod
  | Many of modification list
  | PanCanvas of
      { viewportStart : vPos
      ; viewportCurr : vPos
      ; prevCursorState : cursorState }
  | DragTL of TLID.t * vPos * hasMoved * cursorState
  | TriggerIntegrationTest of string
  | EndIntegrationTest
  | SetPage of page
  | SetTLTraceID of TLID.t * traceID
  | ExecutingFunctionBegan of TLID.t * ID.t
  | ExecutingFunctionComplete of (TLID.t * ID.t) list
  | MoveCanvasTo of pos * isTransitionAnimated
  | UpdateTraces of traces
  | OverrideTraces of traces
  | UpdateTraceFunctionResult of
      TLID.t * traceID * ID.t * fnName * dvalArgsHash * int * dval
  | AppendStaticDeploy of staticDeploy list
  (* designed for one-off small changes *)
  | Apply of
      (   (* It can be tempting to call a function which returns
           * modifications. However, this can have a bug - the model
           * used to create those modifications can be wrong (if the
           * model was changed by previous modifications). Apply can
           * be used to call the functions and apply the modifications,
           * so that the latest model is use. *)
          model
       -> modification)
  | SetTypes of userTipe list * userTipe list * bool
  | SetPermission of permission option
  | CenterCanvasOn of TLID.t
  | InitIntrospect of toplevel list
  | RefreshUsages of TLID.t list
  | FluidCommandsShow of TLID.t * ID.t
  | FluidCommandsClose
  (* We need to track clicks so that we don't mess with the caret while a
   * click is happening. *)
  | FluidStartClick
  | FluidEndClick
  | UpdateAvatarList of avatar list
  | ExpireAvatars
  | AddGroup of group
  | AddToGroup of TLID.t * TLID.t
  | UndoGroupDelete of TLID.t * group
  | MoveMemberToNewGroup of TLID.t * TLID.t * model
  | ShowSaveToast
  | SetClipboardContents of clipboardContents * clipboardEvent
  | UpdateASTCache of TLID.t * string
  | InitASTCache of handler list * userFunction list
  | FluidSetState of fluidState
  | TLMenuUpdate of TLID.t * menuMsg
  | SettingsViewUpdate of SettingsViewTypes.settingsMsg

(* ------------------- *)
(* Msgs *)
(* ------------------- *)

(* https://rawgit.com/w3c/input-events/v1/index.html#interface-InputEvent-Attributes *)
and fluidInputEvent =
  | Keypress of FluidKeyboard.keyEvent (* Backwards compatibility. Not an InputEvent inputType.*)
  | InsertText of string
  | DeleteContentBackward
  | DeleteContentForward
  | DeleteWordBackward
  | DeleteWordForward
  | DeleteSoftLineBackward
  | DeleteSoftLineForward
  | ReplaceText of string

and fluidMouseUp =
  { tlid : TLID.t
  ; editor : fluidEditor
        (** fluidEditor is either MainEditor or a FeatureFlagEditor *)
  ; selection : (int * int) option
        (** selection is the beginning + end of the browser selection on
          * mouseup. The selection may be left->right or right->left. If the
          * selection is None, the selection will be read from the browser
          * rather than the browser's selection being set. *)
  }

and fluidMsg =
  | FluidAutocompleteClick of fluidAutocompleteItem
  | FluidInputEvent of fluidInputEvent
  | FluidCut
  | FluidPaste of clipboardContents
  | FluidMouseDown of TLID.t
  | FluidMouseUp of fluidMouseUp
  | FluidCommandsFilter of string
  | FluidCommandsClick of command
  | FluidFocusOnToken of TLID.t * ID.t
  | FluidClearErrorDvSrc
  | FluidUpdateAutocomplete
  (* Index of the dropdown(autocomplete or command palette) item *)
  | FluidUpdateDropdownIndex of int
  | FluidCloseCmdPalette

and segmentTrack =
  | WelcomeModal
  | OpenDocs
  | InviteUser
  | MarkCanvasAsShipped of string
  | MarkCanvasAsInDevelopment of string

and msg =
  | IgnoreMsg
  | FluidMsg of fluidMsg
  | AppMouseDown of mouseEvent
  | AppMouseDrag of Tea.Mouse.position [@printer opaque "AppMouseDrag"]
  | AppMouseUp of mouseEvent
  | WindowMouseUp of mouseEvent
  | TLDragRegionMouseDown of TLID.t * mouseEvent
  (* we have the actual node when TLDragRegionMouseUp is created, *)
  (* but by the time we use it the proper node will be changed *)
  | TLDragRegionMouseUp of TLID.t * mouseEvent
  | ToplevelDelete of TLID.t
  | ToplevelDeleteForever of TLID.t
  | DragToplevel of TLID.t * Tea.Mouse.position [@printer opaque "DragToplevel"]
  | EntryInputMsg of string
  | EntrySubmitMsg
  | GlobalKeyPress of Keyboard.keyEvent
  | AutocompleteClick of int
  | AddOpsAPICallback of
      focus * addOpAPIParams * (addOpAPIResponse, httpError) Tea.Result.t
      [@printer opaque "AddOpsAPICallback"]
  | AddOpsStrollerMsg of addOpStrollerMsg
  | SaveTestAPICallback of (saveTestAPIResult, httpError) Tea.Result.t
      [@printer opaque "SavetestAPICallback"]
  | GetUnlockedDBsAPICallback of
      (getUnlockedDBsAPIResult, httpError) Tea.Result.t
      [@printer opaque "GetUnlockedDBsAPICallback"]
  | NewTracePush of (traceID * TLID.t list)
  | New404Push of fourOhFour
  | NewStaticDeployPush of staticDeploy
  | WorkerStatePush of string StrDict.t
  | Delete404APICallback of delete404APIParams * (unit, httpError) Tea.Result.t
      [@printer opaque "Delete404APICallback"]
  | InitialLoadAPICallback of
      focus * modification * (initialLoadAPIResult, httpError) Tea.Result.t
      [@printer opaque "InitialLoadAPICallback"]
  | FetchAllTracesAPICallback of (allTracesAPIResult, httpError) Tea.Result.t
      [@printer opaque "FetchAllTracesAPICallback"]
  | ExecuteFunctionAPICallback of
      executeFunctionAPIParams
      * (executeFunctionAPIResult, httpError) Tea.Result.t
      [@printer opaque "ExecuteFunctionAPICallback"]
  | UploadFnAPICallback of
      uploadFnAPIParams * (uploadFnAPIResult, httpError) Tea.Result.t
      [@printer opaque "UploadFunctionAPICallback"]
  | TriggerHandlerAPICallback of
      triggerHandlerAPIParams
      * (triggerHandlerAPIResult, httpError) Tea.Result.t
      [@printer opaque "TriggerHandlerAPICallback"]
  | LoadPackagesAPICallback of (loadPackagesAPIResult, httpError) Tea.Result.t
      [@printer opaque "LoadPackagesAPICallback"]
  | LogoutAPICallback [@printer opaque "LogoutAPICallback"]
  | Delete404APICall of fourOhFour
  | NewPresencePush of avatar list
  | LocationChange of Web.Location.location [@printer opaque "LocationChange"]
  | FinishIntegrationTest
  | SaveTestButton
  | ToggleEditorSetting of (editorSettings -> editorSettings)
  | ExecuteFunctionButton of TLID.t * ID.t * string
  | ExecuteFunctionFromWithin of executeFunctionAPIParams
  | CreateHandlerFrom404 of fourOhFour
  | TimerFire of timerAction * Tea.Time.t [@printer opaque "TimerFire"]
  | JSError of string
  | PageVisibilityChange of PageVisibility.visibility
  | DeleteUserFunctionParameter of TLID.t * userFunctionParameter
  | AddUserFunctionParameter of TLID.t
  | UploadFn of TLID.t
  | DeleteUserTypeField of TLID.t * userRecordField
  | BlankOrClick of TLID.t * ID.t * mouseEvent
  | BlankOrDoubleClick of TLID.t * ID.t * mouseEvent
  | BlankOrMouseEnter of TLID.t * ID.t * mouseEvent
  | BlankOrMouseLeave of TLID.t * ID.t * mouseEvent
  | MouseWheel of int * int
  | TraceClick of TLID.t * traceID * mouseEvent
  | TraceMouseEnter of TLID.t * traceID * mouseEvent
  | TraceMouseLeave of TLID.t * traceID * mouseEvent
  | TriggerHandler of TLID.t
  | CreateRouteHandler of omniAction
  | ToggleSideBar
  | CreateFunction
  | ExtractFunction
  | CreateType
  | DeleteUserFunction of TLID.t
  | DeleteUserFunctionForever of TLID.t
  | DeleteUserType of TLID.t
  | DeleteUserTypeForever of TLID.t
  | DeleteGroupForever of TLID.t
  | RestoreToplevel of TLID.t
  | LockHandler of TLID.t * bool
  | ReceiveAnalysis of performAnalysisResult
  | ReceiveFetch of fetchResult
  | EnablePanning of bool
  | StartMigration of TLID.t
  | AbandonMigration of TLID.t
  | DeleteColInDB of TLID.t * ID.t
  | MarkRoutingTableOpen of bool * string
  | CreateDBTable
  | ClipboardCopyEvent of clipboardEvent
  | ClipboardCutEvent of clipboardEvent
  | ClipboardPasteEvent of clipboardEvent
  | ClipboardCopyLivevalue of string * vPos
  | EventDecoderError of string * string * string
  | UpdateHandlerState of TLID.t * handlerState
  | CanvasPanAnimationEnd
  | GoTo of page
  | SetHoveringReferences of TLID.t * ID.t list
  | TriggerSendPresenceCallback of (unit, httpError) Tea.Result.t
      [@printer opaque "TriggerSendPresenceCallback"]
  | TakeOffErrorRail of TLID.t * ID.t
  | SetHandlerExeIdle of TLID.t
  | CopyCurl of TLID.t * vPos
  | TLMenuMsg of TLID.t * menuMsg
  | ResetToast
  | UpdateMinimap of string option
  | GoToArchitecturalView
  | DeleteGroup of TLID.t
  | DragGroupMember of TLID.t * TLID.t * mouseEvent
  | CreateGroup
  | HideTopbar
  | LogoutOfDark
  | DismissErrorBar
  | PauseWorker of string
  | RunWorker of string
  | UpdateWorkerScheduleCallback of (string StrDict.t, httpError) Tea.Result.t
      [@printer opaque "UpdateWorkerScheduleCallback"]
  | NewTabFromTLMenu of string * TLID.t
  | CloseWelcomeModal
  | FnParamMsg of fnpMsg
  | UpdateSegment of segmentTrack
  | SettingsViewMsg of SettingsViewTypes.settingsMsg

(* ----------------------------- *)
(* AB tests *)
(* ----------------------------- *)
and variantTest =
  | (* does nothing variant just so we can leave this in place
     * if we're not testing anything else *)
      StubVariant
  | GroupVariant
  | NgrokVariant
<<<<<<< HEAD
  | ForceWelcomeModalVariant
=======
  | ExeCodeVariant
>>>>>>> 2cdb1585

(* ----------------------------- *)
(* FeatureFlags *)
(* ----------------------------- *)
and ffIsExpanded = bool

and pick =
  | PickA
  | PickB

and flagsVS = ffIsExpanded StrDict.t

(* ----------------------------- *)
(* Model *)
(* ----------------------------- *)
and syncState = StrSet.t

and handlerState =
  | HandlerExpanded
  | HandlerPrepCollapse
  | HandlerCollapsing
  | HandlerCollapsed
  | HandlerExpanding

and exeState =
  | Idle
  | Executing
  | Complete

and handlerProp =
  { handlerLock : bool
  ; handlerState : handlerState
  ; hoveringReferences :
      (* When hovering over a reference, this is the list of ID.ts that refer to
       * the reference *)
      ID.t list
  ; execution : exeState }

and tlTraceIDs = traceID TLIDDict.t

(* Testing *)
and testResult = (string, unit) Result.t

and integrationTestState =
  | IntegrationTestExpectation of (model -> testResult)
  | IntegrationTestFinished of testResult
  | NoIntegrationTest

(*
 * Fluid
 *)
(* eg ("value","Int") *)
and placeholder =
  { name : string
  ; tipe : string }

and fluidToken =
  | TInteger of ID.t * string
  | TString of ID.t * string
  (* multi-line strings: ID.t *, segment, start offset, full-string *)
  | TStringMLStart of ID.t * string * int * string
  | TStringMLMiddle of ID.t * string * int * string
  | TStringMLEnd of ID.t * string * int * string
  | TBlank of ID.t
  | TPlaceholder of
      { blankID : ID.t
      ; fnID : ID.t
      ; placeholder : placeholder }
  | TTrue of ID.t
  | TFalse of ID.t
  | TNullToken of ID.t
  | TFloatWhole of ID.t * string
  | TFloatPoint of ID.t
  | TFloatFractional of ID.t * string
  (* If you're filling in an expr, but havent finished it. Not used for
   * non-expr names. *)
  | TPartial of ID.t * string
  (* A partial that extends out to the right. Used to create binops. *)
  | TRightPartial of ID.t * string
  (* When a partial used to be another thing, we want to show the name of the
   * old thing in a non-interactable way *)
  | TPartialGhost of ID.t * string
  (* the ID.t *here disambiguates with other separators for reflow *)
  | TSep of ID.t
  (* The first ID.t *is the ID.t *of the expression directly associated with the
   * newline. The second ID.t *is the ID.t *of that expression's parent. In an
   * expression with potentially many newlines (ie, a pipeline), the int holds
   * the relative line number (index) of this newline. *)
  | TNewline of (ID.t * ID.t * int option) option
  | TIndent of int
  | TLetKeyword of ID.t * analysisID
  (* Let-expr id * rhs id * varname *)
  | TLetVarName of ID.t * analysisID * string
  | TLetAssignment of ID.t * analysisID
  | TIfKeyword of ID.t
  | TIfThenKeyword of ID.t
  | TIfElseKeyword of ID.t
  | TBinOp of ID.t * string
  | TFieldOp of (* fieldAccess *) ID.t * (* lhs *) ID.t
  | TFieldName of ID.t (* fieldAccess *) * ID.t (* lhs *) * string
  | TFieldPartial of
      (* Partial ID, fieldAccess ID, analysisID (lhs), name *) ID.t
      * ID.t
      * ID.t
      * string
  | TVariable of ID.t * string
  (* ID.t, Partial name (The TFnName display name + TFnVersion display name ex:'DB::getAllv3'), Display name (the name that should be displayed ex:'DB::getAll'), fnName (Name for backend, Includes the underscore ex:'DB::getAll_v3'), sendToRail *)
  | TFnName of ID.t * string * string * string * FluidExpression.sendToRail
  (* ID.t, Partial name (The TFnName display name + TFnVersion display name ex:'DB::getAllv3'), Display name (the name that should be displayed ex:'v3'), fnName (Name for backend, Includes the underscore ex:'DB::getAll_v3') *)
  | TFnVersion of ID.t * string * string * string
  | TLambdaComma of ID.t * int
  | TLambdaArrow of ID.t
  | TLambdaSymbol of ID.t
  | TLambdaVar of ID.t * analysisID * int * string
  | TListOpen of ID.t
  | TListClose of ID.t
  | TListComma of ID.t * int
  (* 2nd int is the number of pipe segments there are *)
  | TPipe of ID.t * int * int
  | TRecordOpen of ID.t
  | TRecordFieldname of
      { recordID : ID.t
      ; exprID : ID.t
      ; index : int
      ; fieldName : string }
  | TRecordSep of ID.t * int * analysisID
  | TRecordClose of ID.t
  | TMatchKeyword of ID.t
  | TMatchBranchArrow of
      { matchID : ID.t
      ; patternID : ID.t
      ; index : int }
  (* for all these TPattern* variants:
   * - the first ID.t *is the match ID.t *
   * - the second ID.t *is the pattern ID.t *
   * - the final int is the index of the (pattern -> expr) *)
  | TPatternVariable of ID.t * ID.t * string * int
  | TPatternConstructorName of ID.t * ID.t * string * int
  | TPatternInteger of ID.t * ID.t * string * int
  | TPatternString of
      { matchID : ID.t
      ; patternID : ID.t
      ; str : string
      ; branchIdx : int }
  | TPatternTrue of ID.t * ID.t * int
  | TPatternFalse of ID.t * ID.t * int
  | TPatternNullToken of ID.t * ID.t * int
  | TPatternFloatWhole of ID.t * ID.t * string * int
  | TPatternFloatPoint of ID.t * ID.t * int
  | TPatternFloatFractional of ID.t * ID.t * string * int
  | TPatternBlank of ID.t * ID.t * int
  | TConstructorName of ID.t * string
  | TParenOpen of ID.t
  | TParenClose of ID.t
  | TFlagWhenKeyword of ID.t
  | TFlagEnabledKeyword of ID.t

and fluidTokenInfo =
  { startRow : int
  ; startCol : int
  ; startPos : int
  ; endPos : int
  ; length : int
  ; token : fluidToken }

and fluidPatternAutocomplete =
  | FPAVariable of ID.t * ID.t * string
  | FPAConstructor of ID.t * ID.t * string * FluidPattern.t list
  | FPANull of ID.t * ID.t
  | FPABool of ID.t * ID.t * bool

and fluidAutocompleteItem =
  | FACFunction of function_
  | FACConstructorName of string * int
  | FACField of string
  | FACVariable of string * dval option
  | FACLiteral of literal
  | FACKeyword of keyword
  | FACPattern of fluidPatternAutocomplete
  | FACCreateFunction of string * TLID.t * ID.t

and fluidAutocompleteData =
  { item : fluidAutocompleteItem
  ; validity : fluidAutocompleteValidity }

and fluidAutocompleteValidity =
  | FACItemValid
  | FACItemInvalidReturnType of TypeInformation.t
  | FACItemInvalidPipedArg of tipe

and fluidAutocompleteState =
  { (* ------------------------------- *)
    (* state *)
    (* ------------------------------- *)
    functions : function_ list
  ; index : int option
  ; query :
      (* We need to refer back to the previous one *)
      (TLID.t * fluidTokenInfo) option
        (* ------------------------------- *)
        (* Cached results *)
        (* ------------------------------- *)
  ; completions : fluidAutocompleteData list }

and fluidCommandState =
  { index : int
  ; commands : command list
  ; location : (TLID.t * ID.t) option
  ; filter : string option }

and fluidEditor =
  | MainEditor
  | FeatureFlagEditor of ID.t
[@@deriving show {with_path = false}]

and fluidState =
  { error : string option
  ; actions : string list
  ; oldPos : int
  ; newPos : int
  ; upDownCol :
      (* When moving up or down and going through whitespace,
       * track the column so we can go back to it *)
      int option
  ; lastInput : fluidInputEvent
  ; ac : fluidAutocompleteState
  ; cp : fluidCommandState
  ; selectionStart : int option (* The selection ends at newPos *)
  ; midClick :
      (* If we get a renderCallback between a mousedown and a mouseUp, we
       * lose the information we're trying to get from the click. *)
      bool
  ; errorDvSrc :
      (* The source ID.t *of an error-dval of where the cursor is on and we might
       * have recently jumped to *)
      dval_source
  ; activeEditor : fluidEditor }

(* Avatars *)
and avatar =
  { canvasId : string
  ; canvasName : string
  ; serverTime : Js.Date.t [@opaque]
  ; tlid : string option
  ; username : string
  ; email : string
  ; fullname : string option
  ; browserId : string }

and avatarModelMessage =
  { browserId : string
  ; tlid : TLID.t option
  ; canvasName : string
  ; timestamp : float }

and model =
  { error : Error.t
  ; lastMsg : msg
  ; tests : variantTest list
  ; complete : autocomplete
  ; builtInFunctions : function_ list
  ; cursorState : cursorState
  ; currentPage : page
  ; hovering : (TLID.t * ID.t) list
  ; groups : group TLIDDict.t
  ; handlers : handler TLIDDict.t
  ; deletedHandlers : handler TLIDDict.t
  ; dbs : db TLIDDict.t
  ; deletedDBs : db TLIDDict.t
  ; userFunctions : userFunction TLIDDict.t
  ; deletedUserFunctions : userFunction TLIDDict.t
  ; userTipes : userTipe TLIDDict.t
  ; deletedUserTipes : userTipe TLIDDict.t
  ; deletedGroups : group TLIDDict.t
  ; packageFns : packageFns
  ; traces : traces
  ; analyses : analyses
  ; f404s : fourOhFour list
  ; unlockedDBs : unlockedDBs
  ; integrationTestState
      (* State of individual integration tests *) :
      integrationTestState
  ; visibility : PageVisibility.visibility
  ; syncState : syncState
  ; executingFunctions : (TLID.t * ID.t) list
  ; tlTraceIDs : tlTraceIDs (* This is TLID ID.t *to traceID map *)
  ; featureFlags : flagsVS
  ; canvasProps : canvasProps
  ; canvasName : string
  ; userContentHost : string
  ; origin : string
  ; environment : string
  ; csrfToken : string
  ; routingTableOpenDetails : StrSet.t
  ; usedDBs : int StrDict.t
  ; usedFns : int StrDict.t
  ; usedTipes : int StrDict.t
  ; previewUnsafeUserFunctions : StrSet.t
  ; handlerProps : handlerProp TLIDDict.t
  ; staticDeploys : staticDeploy list
        (* tlRefersTo : to answer the question "what TLs does this TL refer to". eg
   * if myFunc was called in Repl2 at id, then the dict would be:
   *
   *   { repl2.tlid { (myFunc.tlid, id) } }
   *
   * which you can read as "repl2 refersTo myfunc". So a TLID.t points to the TLs
   * it uses. *)
  ; tlRefersTo : IDPairSet.t TLIDDict.t
        (* tlUsedIn: to answer the question "what TLs is this TL's name used in".  eg
   * if myFunc was called in Repl2, the dict would
   *
   *   { myfunc.tlid: { repl2.tlid }}
   *
   * which you can read as "myfunc is used in repl2".  *)
  ; tlUsedIn : TLIDSet.t TLIDDict.t
  ; fluidState : fluidState
  ; dbStats : dbStatsStore
  ; workerStats : workerStats TLIDDict.t
  ; avatarsList : avatar list
  ; browserId : string
  ; sidebarOpen : bool
  ; isAdmin : bool
  ; buildHash : string
  ; lastReload : (Js.Date.t[@opaque]) option
  ; opCtrs : int StrDict.t
  ; clientOpCtrId : string
  ; permission : permission option
  ; showTopbar : bool
  ; toast : toast
  ; username : string
  ; account : account
  ; workerSchedules : string StrDict.t
  ; searchCache : string TLIDDict.t
  ; editorSettings : editorSettings
  ; teaDebuggerEnabled : bool
  ; unsupportedBrowser : bool
  ; tlMenus : menuState TLIDDict.t
  ; showUserWelcomeModal : bool
  ; currentUserFn : fnProps
  ; settingsView : SettingsViewTypes.settingsViewState }

and savedUserSettings = {showUserWelcomeModal : bool}

and savedSettings =
  { editorSettings : editorSettings
  ; cursorState : cursorState
  ; routingTableOpenDetails : StrSet.t
  ; tlTraceIDs : tlTraceIDs
  ; featureFlags : flagsVS
  ; handlerProps : handlerProp TLIDDict.t
  ; canvasPos : pos
  ; lastReload : (Js.Date.t[@opaque]) option
  ; sidebarOpen : bool
  ; showTopbar : bool }
[@@deriving show {with_path = false}]

and permission =
  | Read
  | ReadWrite
[@@deriving show eq ord]<|MERGE_RESOLUTION|>--- conflicted
+++ resolved
@@ -1330,11 +1330,8 @@
       StubVariant
   | GroupVariant
   | NgrokVariant
-<<<<<<< HEAD
   | ForceWelcomeModalVariant
-=======
   | ExeCodeVariant
->>>>>>> 2cdb1585
 
 (* ----------------------------- *)
 (* FeatureFlags *)
