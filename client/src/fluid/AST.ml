open Prelude

(* Dark *)
module B = BlankOr
module E = FluidExpression
open FluidExpression
open FluidPattern

(* -------------------------------- *)
(* PointerData *)
(* -------------------------------- *)

let isDefinitionOf (var : string) (expr : E.t) : bool =
  match expr with
  | ELet (_, lhs, _, _) ->
      lhs = var && lhs <> ""
  | ELambda (_, vars, _) ->
      vars
      |> List.map ~f:Tuple2.second
      |> List.any ~f:(fun v -> v = var && v <> "")
  | EMatch (_, _, cases) ->
      let shadowsName p =
        let originalNames = FluidPattern.variableNames p in
        List.member ~value:var originalNames
      in
      cases |> List.map ~f:Tuple2.first |> List.any ~f:shadowsName
  | _ ->
      false


let rec uses (var : string) (expr : E.t) : E.t list =
  let u = uses var in
  if isDefinitionOf var expr
  then []
  else
    match expr with
    | EInteger _
    | EString _
    | EBool _
    | EFloat _
    | ENull _
    | EBlank _
    | EPipeTarget _ ->
        []
    | EVariable (_, potential) ->
        if potential = var then [expr] else []
    | ELet (_, _, rhs, body) ->
        List.concat [u rhs; u body]
    | EIf (_, cond, ifbody, elsebody) ->
        List.concat [u cond; u ifbody; u elsebody]
    | EFnCall (_, _, exprs, _) ->
        exprs |> List.map ~f:u |> List.concat
    | EBinOp (_, _, lhs, rhs, _) ->
        u lhs @ u rhs
    | EConstructor (_, _, exprs) ->
        exprs |> List.map ~f:u |> List.concat
    | ELambda (_, _, lexpr) ->
        u lexpr
    | EPipe (_, exprs) ->
        exprs |> List.map ~f:u |> List.concat
    | EFieldAccess (_, obj, _) ->
        u obj
    | EList (_, exprs) ->
        exprs |> List.map ~f:u |> List.concat
    | ERecord (_, pairs) ->
        pairs |> List.map ~f:Tuple2.second |> List.map ~f:u |> List.concat
    | EFeatureFlag (_, _, cond, a, b) ->
        List.concat [u cond; u a; u b]
    | EMatch (_, matchExpr, cases) ->
        let exprs = cases |> List.map ~f:Tuple2.second in
        u matchExpr @ exprs
    | EPartial (_, _, oldExpr) ->
        u oldExpr
    | ERightPartial (_, _, oldExpr) ->
        u oldExpr


(* ------------------------- *)
<<<<<<< HEAD
(* EPipe stuff *)
(* ------------------------- *)

(* If the expression at `id` is one of the expressions in a pipe, this returns
 * the previous expression in that pipe (eg, the one that is piped into this
 * one) *)
let pipePrevious (id : id) (ast : FluidAST.t) : E.t option =
  match FluidAST.findParent id ast with
  | Some (EPipe (_, exprs)) ->
      exprs
      |> List.find ~f:(fun e -> E.toID e = id)
      |> Option.andThen ~f:(fun value -> Util.listPrevious ~value exprs)
=======
(* Children *)
(* ------------------------- *)
let children (expr : E.t) : E.t list =
  match expr with
  | EInteger _
  | EString _
  | EBool _
  | EFloat _
  | ENull _
  | EBlank _
  | EPipeTarget _ ->
      []
  | EVariable _ ->
      []
  | EIf (_, cond, ifbody, elsebody) ->
      [cond; ifbody; elsebody]
  | EFnCall (_, _, exprs, _) ->
      exprs
  | EBinOp (_, _, lhs, rhs, _) ->
      [lhs; rhs]
  | EConstructor (_, _, exprs) ->
      exprs
  | ELambda (_, _, lexpr) ->
      [lexpr]
  | EPipe (_, exprs) ->
      exprs
  | EFieldAccess (_, obj, _) ->
      [obj]
  | ELet (_, _, rhs, body) ->
      [rhs; body]
  | ERecord (_, pairs) ->
      pairs |> List.map ~f:Tuple2.second
  | EList (_, elems) ->
      elems
  | EFeatureFlag (_, _, cond, a, b) ->
      [cond; a; b]
  | EMatch (_, matchExpr, cases) ->
      let casePointers = cases |> List.map ~f:Tuple2.second in
      matchExpr :: casePointers
  | EPartial (_, _, oldExpr) ->
      [oldExpr]
  | ERightPartial (_, _, oldExpr) ->
      [oldExpr]


(* ------------------------- *)
(* Parents *)
(* ------------------------- *)
let rec findParentOfWithin_ (eid : ID.t) (haystack : E.t) : E.t option =
  let fpow = findParentOfWithin_ eid in
  (* the `or` of all items in the list *)
  let fpowList xs =
    xs |> List.map ~f:fpow |> List.filterMap ~f:identity |> List.head
  in
  if List.member ~value:eid (haystack |> children |> List.map ~f:E.toID)
  then Some haystack
  else
    match haystack with
    | EInteger _
    | EString _
    | EBool _
    | EFloat _
    | ENull _
    | EBlank _
    | EPipeTarget _ ->
        None
    | EVariable _ ->
        None
    | ELet (_, _, rhs, body) ->
        fpowList [rhs; body]
    | EIf (_, cond, ifbody, elsebody) ->
        fpowList [cond; ifbody; elsebody]
    | EFnCall (_, _, exprs, _) ->
        fpowList exprs
    | EBinOp (_, _, lhs, rhs, _) ->
        fpowList [lhs; rhs]
    | EConstructor (_, _, exprs) ->
        fpowList exprs
    | ELambda (_, _, lexpr) ->
        fpow lexpr
    | EPipe (_, exprs) ->
        fpowList exprs
    | EFieldAccess (_, obj, _) ->
        fpow obj
    | EList (_, exprs) ->
        fpowList exprs
    (* we don't check the children because it's done up top *)
    | ERecord (_, pairs) ->
        pairs |> List.map ~f:Tuple2.second |> fpowList
    | EFeatureFlag (_, _, cond, a, b) ->
        fpowList [cond; a; b]
    | EMatch (_, matchExpr, cases) ->
        fpowList (matchExpr :: (cases |> List.map ~f:Tuple2.second))
    | EPartial (_, _, oldExpr) ->
        fpow oldExpr
    | ERightPartial (_, _, oldExpr) ->
        fpow oldExpr


let findParentOfWithin (id : ID.t) (haystack : E.t) : E.t =
  findParentOfWithin_ id haystack
  |> recoverOpt "findParentOfWithin" ~default:(E.newB ())


(* ------------------------- *)
(* EPipe stuff *)
(* ------------------------- *)

let getParamIndex (expr : E.t) (id : ID.t) : (string * int) option =
  let parent = findParentOfWithin_ id expr in
  match parent with
  | Some (EFnCall (_, name, args, _)) ->
      args
      |> List.findIndex ~f:(fun a -> E.toID a = id)
      |> Option.map ~f:(fun i -> (name, i))
  | Some (EBinOp (_, name, arg1, arg2, _)) ->
      [arg1; arg2]
      |> List.findIndex ~f:(fun a -> E.toID a = id)
      |> Option.map ~f:(fun i -> (name, i))
>>>>>>> 5b7880f8
  | _ ->
      None


<<<<<<< HEAD
(* If the expression at `id` is one of the expressions in a pipe, this returns
 * the next expression in that pipe (eg, the one that the expr at `id` pipes into) *)
let pipeNext (id : id) (ast : FluidAST.t) : E.t option =
  match FluidAST.findParent id ast with
=======
let threadPrevious (id : ID.t) (ast : FluidAST.t) : E.t option =
  FluidAST.findParent id ast
  |> function
>>>>>>> 5b7880f8
  | Some (EPipe (_, exprs)) ->
      exprs
      |> List.find ~f:(fun e -> E.toID e = id)
      |> Option.andThen ~f:(fun value -> Util.listNext ~value exprs)
  | _ ->
      None


(* Given the ID of a function call or binop, return its arguments. Takes pipes into account. *)
let getArguments (id : id) (ast : FluidAST.t) : E.t list =
  let pipePrevious = pipePrevious id ast in
  let caller = FluidAST.find id ast in
  let defaultArgs =
    match caller with
    | Some (EFnCall (_, _, args, _)) ->
        args
    | Some (EBinOp (_, _, arg0, arg1, _)) ->
        [arg0; arg1]
    | _ ->
        []
  in
  match (pipePrevious, defaultArgs) with
  | Some previous, EPipeTarget _ :: rest ->
      (* pipetarget should be a pipetarget, but technically we might
       * allow something invalid here, esp due to copy/paste *)
      previous :: rest
  | _ ->
      defaultArgs


(* Search for `id`, and if it is an argument of a function (including if it is
 * being piped into afunction), return the function name and the index of the
 * parameter it corresponds to.
 *
 * eg: Int::add 4 3 => if `id` was the id of the `4` expression, then we'd
 *                     return (`Int::add`, 0)
 *)
let getParamIndex (id : id) (ast : FluidAST.t) : (string * int) option =
  let parent =
    pipeNext id ast |> Option.orElseLazy (fun () -> FluidAST.findParent id ast)
  in
  match parent with
  | Some (EFnCall (fnID, name, _, _)) | Some (EBinOp (fnID, name, _, _, _)) ->
      getArguments fnID ast
      |> List.findIndex ~f:(fun e -> E.toID e = id)
      |> Option.map ~f:(fun index -> (name, index))
  | _ ->
      None


(* ------------------------- *)
(* Ancestors *)
(* ------------------------- *)

let freeVariables (ast : E.t) : (ID.t * string) list =
  (* Find all variable lookups that lookup a variable that
   * is also _defined_ in this expression. We create a set of
   * these IDs so we can filter them out later. *)
  let definedAndUsed =
    ast
    |> E.filterMap ~f:(function
           (* Grab all uses of the `lhs` of a Let in its body *)
           | ELet (_, lhs, _, body) ->
               Some (uses lhs body)
           (* Grab all uses of the `vars` of a Lambda in its body *)
           | ELambda (_, vars, body) ->
               vars
               |> List.map ~f:Tuple2.second
               |> List.filter ~f:(( <> ) "")
               |> List.map ~f:(fun v -> uses v body)
               |> List.concat
               |> fun x -> Some x
           | EMatch (_, _, cases) ->
               cases
               (* Grab all uses of the variable bindings in a `pattern`
                * in the `body` of each match case *)
               |> List.map ~f:(fun (pattern, body) ->
                      let vars = FluidPattern.variableNames pattern in
                      List.map ~f:(fun v -> uses v body) vars)
               |> List.concat
               |> List.concat
               |> fun x -> Some x
           | _ ->
               None)
    |> List.concat
    |> List.map ~f:(E.toID >> ID.toString)
    |> StrSet.fromList
  in
  ast
  |> E.filterMap ~f:(function
         | EVariable (id, name) ->
             (* Don't include EVariable lookups that we know are looking
              * up a variable bound in this expression *)
             if StrSet.member ~value:(ID.toString id) definedAndUsed
             then None
             else Some (id, name)
         | _ ->
             None)
  |> List.uniqueBy ~f:(fun (_, name) -> name)


module VarDict = StrDict
module IDTable = Belt.MutableMap.String

type sym_set = ID.t VarDict.t

type sym_store = sym_set IDTable.t

let rec sym_exec ~(trace : E.t -> sym_set -> unit) (st : sym_set) (expr : E.t) :
    unit =
  let sexe = sym_exec ~trace in
  ignore
    ( match expr with
    | EInteger _
    | EString _
    | EBool _
    | EFloat _
    | ENull _
    | EBlank _
    | EPipeTarget _ ->
        ()
    | EVariable _ ->
        ()
    | ELet (_id, lhs, rhs, body) ->
        sexe st rhs ;
        let bound =
          if lhs <> ""
          then VarDict.update ~key:lhs ~f:(fun _v -> Some (E.toID rhs)) st
          else st
        in
        sexe bound body
    | EFnCall (_, _, exprs, _) ->
        List.iter ~f:(sexe st) exprs
    | EBinOp (_, _, lhs, rhs, _) ->
        List.iter ~f:(sexe st) [lhs; rhs]
    | EIf (_, cond, ifbody, elsebody)
    | EFeatureFlag (_, _, cond, elsebody, ifbody) ->
        sexe st cond ;
        sexe st ifbody ;
        sexe st elsebody
    | ELambda (_, vars, body) ->
        let new_st =
          vars
          |> List.foldl ~init:st ~f:(fun (id, varname) d ->
                 VarDict.update ~key:varname ~f:(fun _v -> Some id) d)
        in
        sexe new_st body
    | EPipe (_, exprs) ->
        List.iter ~f:(sexe st) exprs
    | EFieldAccess (_, obj, _) ->
        sexe st obj
    | EList (_, exprs) ->
        List.iter ~f:(sexe st) exprs
    | EMatch (_, matchExpr, cases) ->
        let rec variablesInPattern p =
          match p with
          | FPInteger _
          | FPNull _
          | FPString _
          | FPFloat _
          | FPBool _
          | FPBlank _ ->
              []
          | FPVariable (id, _, v) ->
              [(id, v)]
          | FPConstructor (_, _, _, inner) ->
              inner |> List.map ~f:variablesInPattern |> List.concat
        in
        sexe st matchExpr ;
        List.iter cases ~f:(fun (p, caseExpr) ->
            let new_st =
              p
              |> variablesInPattern
              |> List.foldl ~init:st ~f:(fun (id, varname) d ->
                     VarDict.update ~key:varname ~f:(fun _v -> Some id) d)
            in
            sexe new_st caseExpr)
    | ERecord (_, exprs) ->
        exprs |> List.map ~f:Tuple2.second |> List.iter ~f:(sexe st)
    | EConstructor (_, _, args) ->
        List.iter ~f:(sexe st) args
    | EPartial (_, _, oldExpr) ->
        sexe st oldExpr
    | ERightPartial (_, _, oldExpr) ->
        sexe st oldExpr ) ;
  trace expr st


(** [variablesIn ast] produces a map of every expression id in the [ast] to its corresponding symbol table.
 * Each symbol table maps from every available variable name to the id of the corresponding value expression bound to that name. *)
let variablesIn (ast : E.t) : avDict =
  let sym_store = IDTable.make () in
  let trace expr st = IDTable.set sym_store (ID.toString (E.toID expr)) st in
  sym_exec ~trace VarDict.empty ast ;
  sym_store |> IDTable.toList |> StrDict.fromList


let removePartials (ast : E.t) : E.t =
  let rec remove expr =
    match expr with
    | EPartial (_, _, e) | ERightPartial (_, _, e) ->
        (* if partial walk down underying expression to look for other partials inside *)
        E.walk ~f:remove e
    | e ->
        (* else walk down the path to find partials *)
        E.walk ~f:remove e
  in
  remove ast


(* Reorder function calls which call fnName, swapping the arguments that
 * correspond to the parameters at [oldPos] and [newPos]. Handles situations
 * where the args may be in a different position due to pipes. *)
let rec reorderFnCallArgs
    (fnName : string) (oldPos : int) (newPos : int) (ast : E.t) : E.t =
  let rec replaceArgs expr =
    match expr with
    | EFnCall (id, name, args, sendToRail) when name = fnName ->
        let newArgs =
          List.reorder ~oldPos ~newPos args |> List.map ~f:replaceArgs
        in
        EFnCall (id, name, newArgs, sendToRail)
    | EPipe (id, first :: rest) ->
        let newFirst = reorderFnCallArgs fnName oldPos newPos first in
        let newRest =
          (* If the pipetarget is involved, we're really going to have to wrap
           * it in a lambda instead of shifting things around (we could move
           * the argument up if it's the first thing being piped into, but that
           * might be ugly. *)
          List.map rest ~f:(fun pipeArg ->
              if oldPos == 0 || newPos == 0
              then
                match pipeArg with
                | EFnCall (fnID, name, args, sendToRail) when name = fnName ->
                    let newArg = EVariable (gid (), "x") in
                    let newArgs =
                      List.reorder ~oldPos ~newPos (newArg :: args)
                      |> List.map ~f:replaceArgs
                    in
                    ELambda
                      ( gid ()
                      , [(gid (), "x")]
                      , EFnCall (fnID, name, newArgs, sendToRail) )
                | _ ->
                    pipeArg
              else
                (* The pipetarget isn't involved, so just do it normally. *)
                reorderFnCallArgs fnName (oldPos - 1) (newPos - 1) pipeArg)
        in
        EPipe (id, newFirst :: newRest)
    | e ->
        E.walk ~f:replaceArgs e
  in
  replaceArgs ast<|MERGE_RESOLUTION|>--- conflicted
+++ resolved
@@ -76,154 +76,26 @@
 
 
 (* ------------------------- *)
-<<<<<<< HEAD
 (* EPipe stuff *)
 (* ------------------------- *)
 
 (* If the expression at `id` is one of the expressions in a pipe, this returns
  * the previous expression in that pipe (eg, the one that is piped into this
  * one) *)
-let pipePrevious (id : id) (ast : FluidAST.t) : E.t option =
+let pipePrevious (id : ID.t) (ast : FluidAST.t) : E.t option =
   match FluidAST.findParent id ast with
   | Some (EPipe (_, exprs)) ->
       exprs
       |> List.find ~f:(fun e -> E.toID e = id)
       |> Option.andThen ~f:(fun value -> Util.listPrevious ~value exprs)
-=======
-(* Children *)
-(* ------------------------- *)
-let children (expr : E.t) : E.t list =
-  match expr with
-  | EInteger _
-  | EString _
-  | EBool _
-  | EFloat _
-  | ENull _
-  | EBlank _
-  | EPipeTarget _ ->
-      []
-  | EVariable _ ->
-      []
-  | EIf (_, cond, ifbody, elsebody) ->
-      [cond; ifbody; elsebody]
-  | EFnCall (_, _, exprs, _) ->
-      exprs
-  | EBinOp (_, _, lhs, rhs, _) ->
-      [lhs; rhs]
-  | EConstructor (_, _, exprs) ->
-      exprs
-  | ELambda (_, _, lexpr) ->
-      [lexpr]
-  | EPipe (_, exprs) ->
-      exprs
-  | EFieldAccess (_, obj, _) ->
-      [obj]
-  | ELet (_, _, rhs, body) ->
-      [rhs; body]
-  | ERecord (_, pairs) ->
-      pairs |> List.map ~f:Tuple2.second
-  | EList (_, elems) ->
-      elems
-  | EFeatureFlag (_, _, cond, a, b) ->
-      [cond; a; b]
-  | EMatch (_, matchExpr, cases) ->
-      let casePointers = cases |> List.map ~f:Tuple2.second in
-      matchExpr :: casePointers
-  | EPartial (_, _, oldExpr) ->
-      [oldExpr]
-  | ERightPartial (_, _, oldExpr) ->
-      [oldExpr]
-
-
-(* ------------------------- *)
-(* Parents *)
-(* ------------------------- *)
-let rec findParentOfWithin_ (eid : ID.t) (haystack : E.t) : E.t option =
-  let fpow = findParentOfWithin_ eid in
-  (* the `or` of all items in the list *)
-  let fpowList xs =
-    xs |> List.map ~f:fpow |> List.filterMap ~f:identity |> List.head
-  in
-  if List.member ~value:eid (haystack |> children |> List.map ~f:E.toID)
-  then Some haystack
-  else
-    match haystack with
-    | EInteger _
-    | EString _
-    | EBool _
-    | EFloat _
-    | ENull _
-    | EBlank _
-    | EPipeTarget _ ->
-        None
-    | EVariable _ ->
-        None
-    | ELet (_, _, rhs, body) ->
-        fpowList [rhs; body]
-    | EIf (_, cond, ifbody, elsebody) ->
-        fpowList [cond; ifbody; elsebody]
-    | EFnCall (_, _, exprs, _) ->
-        fpowList exprs
-    | EBinOp (_, _, lhs, rhs, _) ->
-        fpowList [lhs; rhs]
-    | EConstructor (_, _, exprs) ->
-        fpowList exprs
-    | ELambda (_, _, lexpr) ->
-        fpow lexpr
-    | EPipe (_, exprs) ->
-        fpowList exprs
-    | EFieldAccess (_, obj, _) ->
-        fpow obj
-    | EList (_, exprs) ->
-        fpowList exprs
-    (* we don't check the children because it's done up top *)
-    | ERecord (_, pairs) ->
-        pairs |> List.map ~f:Tuple2.second |> fpowList
-    | EFeatureFlag (_, _, cond, a, b) ->
-        fpowList [cond; a; b]
-    | EMatch (_, matchExpr, cases) ->
-        fpowList (matchExpr :: (cases |> List.map ~f:Tuple2.second))
-    | EPartial (_, _, oldExpr) ->
-        fpow oldExpr
-    | ERightPartial (_, _, oldExpr) ->
-        fpow oldExpr
-
-
-let findParentOfWithin (id : ID.t) (haystack : E.t) : E.t =
-  findParentOfWithin_ id haystack
-  |> recoverOpt "findParentOfWithin" ~default:(E.newB ())
-
-
-(* ------------------------- *)
-(* EPipe stuff *)
-(* ------------------------- *)
-
-let getParamIndex (expr : E.t) (id : ID.t) : (string * int) option =
-  let parent = findParentOfWithin_ id expr in
-  match parent with
-  | Some (EFnCall (_, name, args, _)) ->
-      args
-      |> List.findIndex ~f:(fun a -> E.toID a = id)
-      |> Option.map ~f:(fun i -> (name, i))
-  | Some (EBinOp (_, name, arg1, arg2, _)) ->
-      [arg1; arg2]
-      |> List.findIndex ~f:(fun a -> E.toID a = id)
-      |> Option.map ~f:(fun i -> (name, i))
->>>>>>> 5b7880f8
   | _ ->
       None
 
 
-<<<<<<< HEAD
 (* If the expression at `id` is one of the expressions in a pipe, this returns
  * the next expression in that pipe (eg, the one that the expr at `id` pipes into) *)
-let pipeNext (id : id) (ast : FluidAST.t) : E.t option =
+let pipeNext (id : ID.t) (ast : FluidAST.t) : E.t option =
   match FluidAST.findParent id ast with
-=======
-let threadPrevious (id : ID.t) (ast : FluidAST.t) : E.t option =
-  FluidAST.findParent id ast
-  |> function
->>>>>>> 5b7880f8
   | Some (EPipe (_, exprs)) ->
       exprs
       |> List.find ~f:(fun e -> E.toID e = id)
@@ -233,7 +105,7 @@
 
 
 (* Given the ID of a function call or binop, return its arguments. Takes pipes into account. *)
-let getArguments (id : id) (ast : FluidAST.t) : E.t list =
+let getArguments (id : ID.t) (ast : FluidAST.t) : E.t list =
   let pipePrevious = pipePrevious id ast in
   let caller = FluidAST.find id ast in
   let defaultArgs =
@@ -261,7 +133,7 @@
  * eg: Int::add 4 3 => if `id` was the id of the `4` expression, then we'd
  *                     return (`Int::add`, 0)
  *)
-let getParamIndex (id : id) (ast : FluidAST.t) : (string * int) option =
+let getParamIndex (id : ID.t) (ast : FluidAST.t) : (string * int) option =
   let parent =
     pipeNext id ast |> Option.orElseLazy (fun () -> FluidAST.findParent id ast)
   in
