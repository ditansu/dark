--- conflicted
+++ resolved
@@ -128,13 +128,8 @@
     | ToplevelMouseDown TLID MouseEvent
     -- we have the actual node when ToplevelMouseUp is created,
     -- but by the time we use it the proper node will be changed
-<<<<<<< HEAD
     | ToplevelMouseUp TLID MouseEvent
     | ToplevelClick TLID MouseEvent
-=======
-    | ToplevelClickUp Toplevel (Maybe Pointer) MouseEvent
-    | ToplevelClick Toplevel (Maybe Pointer) MouseEvent
->>>>>>> 0651da91
     | DragToplevel TLID Mouse.Position
     | EntryInputMsg String
     | EntrySubmitMsg
@@ -159,15 +154,10 @@
     | PageVisibilityChange PageVisibility.Visibility
     | PageFocusChange PageVisibility.Visibility
     | StartFeatureFlag
-<<<<<<< HEAD
     | BlankOrClick TLID Pointer MouseEvent
     | BlankOrDoubleClick TLID Pointer MouseEvent
     | BlankOrMouseEnter TLID Pointer MouseEvent
     | BlankOrMouseLeave TLID Pointer MouseEvent
-=======
-    | BlankOrClick TLID (Maybe Pointer) MouseEvent
-    | BlankOrDoubleClick TLID (Maybe Pointer) MouseEvent
->>>>>>> 0651da91
 
 type alias Predecessor = Maybe Pointer
 type alias Successor = Maybe Pointer
@@ -460,4 +450,4 @@
                           , description: String
                           , return_type: String
                           , infix: Bool
-                          }
+                          }