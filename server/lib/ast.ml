open Core

module RT = Runtime

(* --------------------- *)
(* Types *)
(* --------------------- *)
type fnname = string [@@deriving eq, yojson, show]
type varname = string [@@deriving eq, yojson, show]
<<<<<<< HEAD
type id = Types.id [@@deriving eq, yojson, show]

type expr = If of id * expr * expr * expr
          | FnCall of id * fnname * expr list
          | Variable of id * varname
          | Let of id * (varname * expr) list * expr
          | Lambda of id * varname list * expr
          | Value of id * string
          | Hole of id
=======

type varbinding = Named of varname
                | BindHole of int
                [@@deriving eq, yojson, show]

let is_unbound (vb: varbinding) : bool =
  match vb with
  | BindHole _ -> true
  | Named _ -> false

type expr = If of expr * expr * expr
          | FnCall of fnname * expr list
          | Variable of varname
          | Let of (varbinding * expr) list * expr
          | Lambda of varname list * expr
          | Value of string
          | Hole of int
>>>>>>> 412993a2
          [@@deriving eq, yojson, show]

type ast = expr [@@deriving eq, yojson, show]

type toplevel = { id: Types.id
                ; pos: Types.pos
                ; ast: ast
                } [@@deriving eq, show, yojson]

(* --------------------- *)
(* API Types and Fns *)
(* --------------------- *)

type api_expr =
  { if_: api_if option [@key "if"] [@default None]
  ; fncall: api_fncall option [@default None]
  ; variable: api_variable option [@default None]
  ; let_: api_let option [@key "let"] [@default None]
  ; lambda: api_lambda option [@default None]
  ; value: api_value option [@default None]
  ; hole: api_hole option [@default None]
  }
and api_if = { ifid : int [@key "id"]
             ; cond: api_expr
             ; then_: api_expr [@key "then"]
             ; else_: api_expr [@key "else"]
             }
and api_fncall = { fnid : int [@key "id"]
                 ; fnname : fnname [@key "name"]
                 ; arguments: api_expr list
                 }
and api_variable = { varid : int [@key "id"]
                   ; varname: varname [@key "name"]}
and api_let = { letid : int [@key "id"]
              ; bindings: api_let_binding list
              ; letbody: api_expr [@key "body"]
              }
and api_let_binding = { bname: varname option [@key "name"] [@default None]
                      ; bhole: api_hole option [@key "hole"] [@default None]
                      ; bexpr: api_expr [@key "expr"]
                      }
and api_lambda = { lambdaid : int [@key "id"]
                 ; varnames: varname list
                 ; lambdabody: api_expr [@key "body"]
                 }
and api_value = { valueid : int [@key "id"]
                ; valuestr: string }
and api_hole = { holeid: int [@key "id"]}
[@@deriving yojson]

type api_ast = api_expr [@@deriving yojson]

type api_toplevel = { tlid: int [@key "id"]
                    ; pos: Types.pos
                    ; ast: api_ast
                    } [@@deriving yojson]

(* --------------------- *)
(* from API *)
(* --------------------- *)
let rec api_expr2expr (e: api_expr) : expr =
  let a2e = api_expr2expr in
  match e with
  | { if_ = Some a } ->
    If (a.ifid, a2e a.cond, a2e a.then_, a2e a.else_)
  | { fncall = Some a } ->
    FnCall (a.fnid, a.fnname, List.map ~f:a2e a.arguments)
  | { variable = Some a } ->
    Variable (a.varid, a.varname)
  | { let_ = Some a } ->
<<<<<<< HEAD
    Let (a.letid, List.map ~f:(fun b -> (b.bname, a2e b.bexpr)) a.bindings, a2e a.letbody)
=======
    let b2e b =
      (match b.bname with
       | Some n -> (Named n, a2e b.bexpr)
       | None ->
         (match b.bhole with
          | Some hole -> (BindHole hole.id, a2e b.bexpr)
          | None -> Exception.internal "Let binding missing name _and_ hole id"))
    in
    Let (List.map ~f:b2e a.bindings, a2e a.letbody)
>>>>>>> 412993a2
  | { lambda = Some a } ->
    Lambda (a.lambdaid, a.varnames, a2e a.lambdabody)
  | { value = Some a } ->
    Value (a.valueid, a.valuestr)
  | { hole = Some a } ->
    Hole (a.holeid)
  | _ -> Exception.internal "Unexpected api_expr"

let api_ast2ast = api_expr2expr

(* --------------------- *)
(* to API *)
(* --------------------- *)

let rec expr2api_expr (e: expr) : api_expr =
  let empty = { if_ = None
              ; fncall = None
              ; variable = None
              ; let_ = None
              ; lambda = None
              ; value = None
              ; hole  = None } in
  let e2a = expr2api_expr in
  match e with
  | If (id, cond, then_, else_) ->
      { empty with if_ = Some { ifid = id
                              ; cond = e2a cond
                              ; then_ = e2a then_
                              ; else_ = e2a else_
                       }}
<<<<<<< HEAD
  | FnCall (id, name, args) ->
    { empty with fncall = Some { fnid = id; fnname = name; arguments = List.map ~f:e2a args }}
  | Variable (id, name) ->
    { empty with variable = Some { varid = id; varname = name }}
  | Let (id, binds, body) ->
    { empty with let_ = Some { letid = id
                             ; bindings = List.map ~f:(fun (v,e) -> { bname = v; bexpr = e2a e }) binds
=======
  | FnCall (name, args) ->
    { empty with fncall = Some { name; arguments = List.map ~f:e2a args } }
  | Variable v ->
    { empty with variable = Some v }
  | Let (binds, body) ->
    let b2a (vb, e) =
      let bempty = { bname = None; bhole = None; bexpr = e2a e } in
      (match vb with
       | BindHole id -> { bempty with bhole = Some { id = id } }
       | Named s -> { bempty with bname = Some s })
    in
    { empty with let_ = Some { bindings = List.map ~f:b2a binds
>>>>>>> 412993a2
                             ; letbody  = e2a body
                             }
    }
  | Lambda (id, varnames, body) ->
    { empty with lambda = Some { lambdaid = id; varnames; lambdabody = e2a body }}
  | Value (id, str) ->
    { empty with value = Some { valueid = id; valuestr = str }}
  | Hole id ->
    { empty with hole = Some { holeid = id }}

let ast2api_ast = expr2api_expr

let toplevel2api_toplevel (tl: toplevel) : api_toplevel =
  { tlid = tl.id
  ; pos = tl.pos
  ; ast = ast2api_ast tl.ast }

let toplevel_to_frontend (tl: toplevel) : Yojson.Safe.json =
  tl
  |> toplevel2api_toplevel
  |> api_toplevel_to_yojson


(* -------------------- *)
(* Execution *)
(* -------------------- *)
module Symtable = RT.DvalMap
type symtable = RT.dval_map

let rec exe (st: symtable) (expr: expr) : RT.dval =
  try
    (match expr with
    | Hole id ->
      DIncomplete

<<<<<<< HEAD
    | Let (_, bindings, body) ->
      let bound = List.fold_left ~init:st
          ~f:(fun st (name, expr) ->
          String.Map.add ~key:name ~data:(exe st expr) st) bindings
      in exe bound expr
=======
    | Let (bindings, body) ->
      if Util.list_any ~f:(fun (vb, _) -> is_unbound vb) bindings
      then DIncomplete
      else
        let vars = List.filter_map ~f:(fun (vb, expr) ->
            (match vb with
             | Named s -> Some (s, expr)
             | BindHole _ -> None)) bindings
        in
        let bound = List.fold_left ~init:st
            ~f:(fun st (name, expr) ->
            String.Map.add ~key:name ~data:(exe st expr) st) vars
        in exe bound expr
>>>>>>> 412993a2

    | Value (_, s) ->
      RT.parse s

    | Variable (_, name) ->
        (match Symtable.find st name with
        | None ->
          (* TODO we can put this in a DError and have great error messages *)
          DIncomplete
        | Some result -> result)

    | FnCall (id, name, exprs) ->
      let fn = Libs.get_fn_exn name in
      let argvals = List.map ~f:(exe st) exprs in
      (* equalize length *)
      let length_diff = List.length fn.parameters - List.length argvals in
      let argvals =
        if length_diff > 0
        then argvals @ (List.init length_diff (fun _ -> RT.DNull))
        else if length_diff = 0
        then argvals
        else Exception.user ("Too many args in fncall to " ^ name) in
      let args =
        fn.parameters
        |> List.map2_exn ~f:(fun dv (p: RT.param) -> (p.name, dv)) argvals
        |> RT.DvalMap.of_alist_exn in
      RT.exe ~ind:0 fn args

    | If (id, cond, ifbody, elsebody) ->
      (match (exe st cond) with
      | DBool true -> exe st ifbody
      | DBool false -> exe st elsebody
      | _ -> DIncomplete) (* TODO: better error *)

    | Lambda (id, vars, body) ->
      (* TODO: this will errror if the number of args and vars arent equal *)
      DBlock (fun args ->
          let bindings = Symtable.of_alist_exn (List.zip_exn vars args) in
          let new_st = Util.merge_left bindings st in
          exe new_st body))
  with
  | e -> DIncomplete

<|MERGE_RESOLUTION|>--- conflicted
+++ resolved
@@ -7,17 +7,7 @@
 (* --------------------- *)
 type fnname = string [@@deriving eq, yojson, show]
 type varname = string [@@deriving eq, yojson, show]
-<<<<<<< HEAD
 type id = Types.id [@@deriving eq, yojson, show]
-
-type expr = If of id * expr * expr * expr
-          | FnCall of id * fnname * expr list
-          | Variable of id * varname
-          | Let of id * (varname * expr) list * expr
-          | Lambda of id * varname list * expr
-          | Value of id * string
-          | Hole of id
-=======
 
 type varbinding = Named of varname
                 | BindHole of int
@@ -28,14 +18,13 @@
   | BindHole _ -> true
   | Named _ -> false
 
-type expr = If of expr * expr * expr
-          | FnCall of fnname * expr list
-          | Variable of varname
-          | Let of (varbinding * expr) list * expr
-          | Lambda of varname list * expr
-          | Value of string
-          | Hole of int
->>>>>>> 412993a2
+type expr = If of id * expr * expr * expr
+          | FnCall of id * fnname * expr list
+          | Variable of id * varname
+          | Let of id * (varbinding * expr) list * expr
+          | Lambda of id * varname list * expr
+          | Value of id * string
+          | Hole of id
           [@@deriving eq, yojson, show]
 
 type ast = expr [@@deriving eq, yojson, show]
@@ -106,19 +95,15 @@
   | { variable = Some a } ->
     Variable (a.varid, a.varname)
   | { let_ = Some a } ->
-<<<<<<< HEAD
-    Let (a.letid, List.map ~f:(fun b -> (b.bname, a2e b.bexpr)) a.bindings, a2e a.letbody)
-=======
     let b2e b =
       (match b.bname with
        | Some n -> (Named n, a2e b.bexpr)
        | None ->
          (match b.bhole with
-          | Some hole -> (BindHole hole.id, a2e b.bexpr)
+          | Some hole -> (BindHole hole.holeid, a2e b.bexpr)
           | None -> Exception.internal "Let binding missing name _and_ hole id"))
     in
-    Let (List.map ~f:b2e a.bindings, a2e a.letbody)
->>>>>>> 412993a2
+    Let (a.letid, List.map ~f:b2e a.bindings, a2e a.letbody)
   | { lambda = Some a } ->
     Lambda (a.lambdaid, a.varnames, a2e a.lambdabody)
   | { value = Some a } ->
@@ -149,28 +134,19 @@
                               ; then_ = e2a then_
                               ; else_ = e2a else_
                        }}
-<<<<<<< HEAD
   | FnCall (id, name, args) ->
     { empty with fncall = Some { fnid = id; fnname = name; arguments = List.map ~f:e2a args }}
   | Variable (id, name) ->
     { empty with variable = Some { varid = id; varname = name }}
   | Let (id, binds, body) ->
-    { empty with let_ = Some { letid = id
-                             ; bindings = List.map ~f:(fun (v,e) -> { bname = v; bexpr = e2a e }) binds
-=======
-  | FnCall (name, args) ->
-    { empty with fncall = Some { name; arguments = List.map ~f:e2a args } }
-  | Variable v ->
-    { empty with variable = Some v }
-  | Let (binds, body) ->
     let b2a (vb, e) =
       let bempty = { bname = None; bhole = None; bexpr = e2a e } in
       (match vb with
-       | BindHole id -> { bempty with bhole = Some { id = id } }
+       | BindHole id -> { bempty with bhole = Some { holeid = id } }
        | Named s -> { bempty with bname = Some s })
     in
-    { empty with let_ = Some { bindings = List.map ~f:b2a binds
->>>>>>> 412993a2
+    { empty with let_ = Some { letid = id
+                             ; bindings = List.map ~f:b2a binds
                              ; letbody  = e2a body
                              }
     }
@@ -206,14 +182,7 @@
     | Hole id ->
       DIncomplete
 
-<<<<<<< HEAD
     | Let (_, bindings, body) ->
-      let bound = List.fold_left ~init:st
-          ~f:(fun st (name, expr) ->
-          String.Map.add ~key:name ~data:(exe st expr) st) bindings
-      in exe bound expr
-=======
-    | Let (bindings, body) ->
       if Util.list_any ~f:(fun (vb, _) -> is_unbound vb) bindings
       then DIncomplete
       else
@@ -226,7 +195,6 @@
             ~f:(fun st (name, expr) ->
             String.Map.add ~key:name ~data:(exe st expr) st) vars
         in exe bound expr
->>>>>>> 412993a2
 
     | Value (_, s) ->
       RT.parse s
