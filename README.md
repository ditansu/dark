--- conflicted
+++ resolved
@@ -178,14 +178,9 @@
 
 ## Production Services
 
-<<<<<<< HEAD
 The app is split into [fsharp-backend](fsharp-backend) and [client/](client).
-Part of the backend is used in the client ([Wasm](fsharp-backend/src/Wasm).
-=======
-The app is split into [backend/](backend) (being converted into
-[fsharp-backend](fsharp-backend)) and [client/](client). Part of the backend is
-used in the client ([Analysis](fsharp-backend/src/Analysis)).
->>>>>>> c4347492
+Part of the backend is used in the client ([Analysis](fsharp-backend/src/Analysis)).
+
 These are compiled to create libraries and binaries.
 
 These are put into containers, whose definitions are in [containers/](containers). We also
