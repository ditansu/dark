--- conflicted
+++ resolved
@@ -314,13 +314,8 @@
       // and leave it to middleware to say what it wants to do with that
       let searchMethod = if method = "HEAD" then "GET" else method
 
-<<<<<<< HEAD
-      // Canvas to process request against,
-      // with enough loaded to handle this request
-=======
       // Canvas to process request against, with enough loaded to handle this
       // request
->>>>>>> caa6dc18
       let! canvas = Canvas.loadHttpHandlers meta requestPath searchMethod
 
       let url : string = ctx.Request.GetEncodedUrl() |> canonicalizeURL (isHttps ctx)
