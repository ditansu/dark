--- conflicted
+++ resolved
@@ -270,7 +270,7 @@
     | "X-GUploader-UploadID", _
     | "x-guploader-uploadid", _ -> Some(k, "xxxx")
     | "x-goog-generation", _ -> Some(k, "xxxx")
-    | other -> Some(k, v))
+    | _other -> Some(k, v))
   |> List.sortBy Tuple2.first // CLEANUP ocaml headers are sorted, inexplicably
 
 let normalizeExpectedHeaders
@@ -440,187 +440,6 @@
   testTask $"Httpfiles: {filename}" {
     let shouldSkip = String.startsWith "_" filename
 
-<<<<<<< HEAD
-    let normalizeActualHeaders
-      (hs : (string * string) list)
-      : (string * string) list =
-      hs
-      |> List.filterMap (fun (k, v) ->
-        match k, v with
-        | "Date", _ -> Some(k, "xxx, xx xxx xxxx xx:xx:xx xxx")
-        | "expires", _
-        | "Expires", _ -> Some(k, "xxx, xx xxx xxxx xx:xx:xx xxx")
-        | "x-darklang-execution-id", _ -> Some(k, "0123456789")
-        | "age", _
-        | "Age", _ -> None
-        | "X-GUploader-UploadID", _
-        | "x-guploader-uploadid", _ -> Some(k, "xxxx")
-        | "x-goog-generation", _ -> Some(k, "xxxx")
-        | _other -> Some(k, v))
-      |> List.sortBy Tuple2.first // CLEANUP ocaml headers are sorted, inexplicably
-
-    let normalizeExpectedHeaders
-      (hs : (string * string) list)
-      (actualBody : byte array)
-      : (string * string) list =
-      hs
-      |> List.map (fun (k, v) ->
-        match k, v with
-        // Json can be different lengths, this plugs in the expected length
-        | "Content-Length", "LENGTH" -> (k, string actualBody.Length)
-        | _ -> (k, v))
-      |> List.sortBy Tuple2.first
-
-    let createClient (port : int) : Task<TcpClient> =
-      task {
-        let client = new TcpClient()
-
-        // Web server might not be loaded yet
-        let mutable connected = false
-        for i in 1..10 do
-          try
-            if not connected then
-              do! client.ConnectAsync("127.0.0.1", port)
-              connected <- true
-          with
-          | _ when i <> 10 ->
-            print $"Server not ready on port {port}, maybe retry"
-            do! System.Threading.Tasks.Task.Delay 1000
-        return client
-      }
-
-    let callServer (server : Server) : Task<unit> =
-      task {
-        let port =
-          match server with
-          | OCaml -> TestConfig.ocamlServerNginxPort
-          | FSharp -> TestConfig.bwdServerBackendPort
-
-        let host = $"{meta.name}.builtwithdark.localhost:{port}"
-        let canvasName = string meta.name
-
-        let request =
-          test.request
-          |> replaceByteStrings "HOST" host
-          |> replaceByteStrings "CANVAS" canvasName
-          |> Http.setHeadersToCRLF
-
-        // Check body matches content-length
-        let incorrectContentTypeAllowed =
-          test.request
-          |> UTF8.ofBytesWithReplacement
-          |> String.includes "ALLOW-INCORRECT-CONTENT-LENGTH"
-
-        if not incorrectContentTypeAllowed then
-          let parsedTestRequest = Http.split request
-          let contentLength =
-            parsedTestRequest.headers
-            |> List.find (fun (k, v) -> String.toLowercase k = "content-length")
-          match contentLength with
-          | None -> ()
-          | Some (_, v) ->
-            if String.includes "ALLOW-INCORRECT-CONTENT-LENGTH" v then
-              ()
-            else
-              Expect.equal parsedTestRequest.body.Length (int v) ""
-
-        // Check input LENGTH not set
-        if test.request |> UTF8.ofBytesWithReplacement |> String.includes "LENGTH"
-           && not incorrectContentTypeAllowed then // false alarm as also have LENGTH in it
-          Expect.isFalse true "LENGTH substitution not done on request"
-
-        // Make a request
-        use! client = createClient (port)
-        use stream = client.GetStream()
-        stream.ReadTimeout <- 1000 // responses should be instant, right?
-
-        do! stream.WriteAsync(request, 0, request.Length)
-        do! stream.FlushAsync()
-
-        // Read the response
-        let length = 10000
-        let responseBuffer = Array.zeroCreate length
-        let! byteCount = stream.ReadAsync(responseBuffer, 0, length)
-        stream.Close()
-        client.Close()
-        let response = Array.take byteCount responseBuffer
-
-        // Prepare expected response
-        let expectedResponse =
-          test.response
-          |> splitAtNewlines
-          |> List.filterMap (fun line ->
-            let asString = line |> List.toArray |> UTF8.ofBytesWithReplacement
-            if String.includes "// " asString then
-              if String.includes "OCAMLONLY" asString && server = FSharp then
-                None
-              else if String.includes "FSHARPONLY" asString && server = OCaml then
-                None
-              else if String.includes "KEEP" asString then
-                Some line
-              else
-                // Remove final comment only
-                let index =
-                  findLastIndex [ byte ' '; byte '/'; byte '/' ] line
-                  |> Option.orElse (findLastIndex [ byte '/'; byte '/' ] line)
-                  |> Exception.unwrapOptionInternal "cannot find comment" []
-                line |> List.splitAt index |> Tuple2.first |> Some
-            else
-              Some line)
-          |> List.map (fun l -> List.append l [ nl ])
-          |> List.flatten
-          |> List.initial // remove final newline which we don't want
-          |> Exception.unwrapOptionInternal "cannot find newline" []
-          |> List.toArray
-          |> replaceByteStrings "HOST" host
-          |> replaceByteStrings "CANVAS" canvasName
-          |> Http.setHeadersToCRLF
-
-        // Parse and normalize the response
-        let actual = Http.split response
-        let expected = Http.split expectedResponse
-        let eHeaders = normalizeExpectedHeaders expected.headers actual.body
-        let aHeaders = normalizeActualHeaders actual.headers
-
-        // Test as json or strings
-        let asJson =
-          try
-            Some(
-              LibExecution.DvalReprExternal.parseJson (
-                UTF8.ofBytesUnsafe actual.body
-              ),
-              LibExecution.DvalReprExternal.parseJson (
-                UTF8.ofBytesUnsafe expected.body
-              )
-            )
-          with
-          | e -> None
-
-        match asJson with
-        | Some (aJson, eJson) ->
-          let serialize (json : JsonDocument) =
-            LibExecution.DvalReprExternal.writePrettyJson json.WriteTo
-          Expect.equal
-            (actual.status, aHeaders, serialize aJson)
-            (expected.status, eHeaders, serialize eJson)
-            $"({server} as json)"
-        | None ->
-          match UTF8.ofBytesOpt actual.body, UTF8.ofBytesOpt expected.body with
-          | Some actualBody, Some expectedBody ->
-            Expect.equal
-              (actual.status, aHeaders, actualBody)
-              (expected.status, eHeaders, expectedBody)
-              $"({server} as string)"
-          | _ ->
-            Expect.equal
-              (actual.status, aHeaders, actual.body)
-              (expected.status, eHeaders, expected.body)
-              $"({server} as bytes)"
-      }
-
-    if skip then
-      skiptest $"underscore test - {name}"
-=======
     // read and parse the test
     let filename = $"tests/httptestfiles/{filename}"
     let! contents = System.IO.File.ReadAllBytesAsync filename
@@ -638,7 +457,6 @@
 
     if shouldSkip then
       skiptest $"underscore test - {testName}"
->>>>>>> f124cd3b
     else
       do! callServer OCaml // check OCaml to see if we got the right answer
       do! callServer FSharp // test F# impl
