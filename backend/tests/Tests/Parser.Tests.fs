module Tests.Parser

open Expecto

open Prelude
open TestUtils.TestUtils

module PT = LibExecution.ProgramTypes
module PTParser = LibExecution.ProgramTypesParser
module RT = LibExecution.RuntimeTypes
module PT2RT = LibExecution.ProgramTypesToRuntimeTypes


let parserTests =
  let t name testStr expectedExpr =
    testTask name {
      let actual =
<<<<<<< HEAD
        Parser.ProgramTypes.parseRTExpr
          Set.empty
          Set.empty
          Set.empty
          "parser.tests.fs"
          testStr
      return Expect.equalExprIgnoringIDs types actual (PT2RT.Expr.toRT expectedExpr)
=======
        Parser.Parser.parseRTExpr Set.empty Set.empty "parser.tests.fs" testStr
      return Expect.equalExprIgnoringIDs actual (PT2RT.Expr.toRT expectedExpr)
>>>>>>> a1ee1736
    }
  let id = 0UL // since we're ignoring IDs, just use the same one everywhere
  testList
    "Parser tests"
    [ t
        "pipe without expr"
        "(let x = 5\nx |> List.map_v0 5)"
        (PT.ELet(
          id,
          PT.LPVariable(id, "x"),
          PT.EInt(id, 5),
          PT.EPipe(
            id,
            PT.EVariable(id, "x"),
            PT.EPipeFnCall(
              id,
              PT.FnName.fqBuiltIn [ "List" ] "map" 0,
              [],
              [ PT.EInt(id, 5) ]
            ),
            []
          )
        ))
      t
        "simple expr"
        "(5 + 3) == 8"
        (PT.EInfix(
          id,
          PT.InfixFnCall(PT.ComparisonEquals),
          PT.EInfix(
            id,
            (PT.InfixFnCall(PT.ArithmeticPlus)),
            PT.EInt(id, 5),
            PT.EInt(id, 3)
          ),
          PT.EInt(id, 8)
        ))
      t
        "lambdas with 2 args"
        "fun x y -> 8"
        (PT.ELambda(id, [ id, "x"; id, "y" ], PT.EInt(id, 8)))
      t
        "lambdas with 3 args"
        "fun x y z -> 8"
        (PT.ELambda(id, [ id, "x"; id, "y"; id, "z" ], PT.EInt(id, 8)))
      t
        "lambdas with 4 args"
        "fun a b c d -> 8"
        (PT.ELambda(id, [ id, "a"; id, "b"; id, "c"; id, "d" ], PT.EInt(id, 8)))
      t "negative zero" "(-0.0)" (PT.EFloat(id, Negative, "0", "0"))
      t
        "10 cents"
        "82.10"
        (PT.EFloat(
          id,
          Positive,
          "82",
          "099999999999994315658113919198513031005859375"
        ))
      t "zero" "0.0" (PT.EFloat(id, Positive, "0", "0"))
      t "negative 180" "-180.0" (PT.EFloat(id, Negative, "180", "0")) ]

let tests = testList "Parser" [ parserTests ]<|MERGE_RESOLUTION|>--- conflicted
+++ resolved
@@ -15,18 +15,13 @@
   let t name testStr expectedExpr =
     testTask name {
       let actual =
-<<<<<<< HEAD
-        Parser.ProgramTypes.parseRTExpr
+        Parser.Parser.parseRTExpr
           Set.empty
           Set.empty
           Set.empty
           "parser.tests.fs"
           testStr
-      return Expect.equalExprIgnoringIDs types actual (PT2RT.Expr.toRT expectedExpr)
-=======
-        Parser.Parser.parseRTExpr Set.empty Set.empty "parser.tests.fs" testStr
       return Expect.equalExprIgnoringIDs actual (PT2RT.Expr.toRT expectedExpr)
->>>>>>> a1ee1736
     }
   let id = 0UL // since we're ignoring IDs, just use the same one everywhere
   testList
