module Tests.SqlCompiler

open Expecto
open Prelude
open TestUtils.TestUtils

open System.Threading.Tasks
open FSharp.Control.Tasks

module PT = LibExecution.ProgramTypes
open LibExecution.RuntimeTypes

module C = LibBackend.SqlCompiler
module S = TestUtils.RTShortcuts
module Errors = LibExecution.Errors

let p (code : string) : Expr =
<<<<<<< HEAD
  Parser.ProgramTypes.parseRTExpr
    Set.empty
    Set.empty
    Set.empty
    "sqlcompiler.tests.fs"
    code
=======
  Parser.Parser.parseRTExpr Set.empty Set.empty "sqlcompiler.tests.fs" code
>>>>>>> a1ee1736

let compile
  (symtable : DvalMap)
  (paramName : string)
  ((rowName, rowType) : string * TypeReference)
  (expr : Expr)
  : Task<string * Map<string, SqlValue>> =
  task {
    let canvasID = System.Guid.NewGuid()

    let typeName : TypeName.UserProgram =
      { modules = []; name = TypeName.TypeName "MyType"; version = 0 }
    let field : TypeDeclaration.RecordField =
      { name = rowName; typ = rowType; description = "" }
    let userType : UserType.T =
      { tlid = gid ()
        name = typeName
        declaration =
          { typeParams = []; definition = TypeDeclaration.Record(field, []) } }
    let userTypes = Map [ typeName, userType ]
    let typeReference = TCustomType(FQName.UserProgram typeName, [])

    let! state =
      executionStateFor canvasID false false Map.empty userTypes Map.empty Map.empty

    try
      let! sql, args = C.compileLambda state symtable paramName typeReference expr

      let args = Map.ofList args
      return sql, args
    with e ->
      return
        Exception.raiseInternal e.Message [ "paramName", paramName; "expr", expr ]
  }

let matchSql
  (sql : string)
  (pattern : string)
  (args : Map<string, SqlValue>)
  (expected : List<SqlValue>)
  =
  Expect.isMatchGroups
    sql
    pattern
    (fun g ->
      match g.Count with // implicit full match counts for 1
      | 1 -> true
      | 2 -> Map.find g[1].Value args = expected[0]
      | _ -> Exception.raiseInternal "not supported yet" [ "count", g.Count ])
    "compare sql"

let compileTests =

  testList
    "compile tests"
    [ testTask "compile true" {
        let! sql, args = compile Map.empty "value" ("myfield", TBool) (p "true")
        matchSql sql @"\(@([A-Z]+)\)" args [ Sql.bool true ]
      }
      testTask "compile field" {
        let! sql, args =
          compile Map.empty "value" ("myfield", TBool) (p "value.myfield")

        matchSql sql @"\(CAST\(data::jsonb->>'myfield' as bool\)\)" args []
      }
      testTask "check escaped fields" {
        let injection = "'; select * from user_data_v0 ;'field"

        let expr =
          S.eFn
            []
            "equals"
            0
            []
            [ S.eFieldAccess (S.eVar "value") injection; (S.eStr "x") ]

        let! sql, args = compile Map.empty "value" (injection, TString) expr

        matchSql
          sql
          @"\(CAST\(data::jsonb->>'''; select * from user_data_v0;''field' as text\)\) = \('x'\)\)"
          args
          []
      }
      testTask "symtable values escaped" {
        let expr = p "var == value.name"
        let symtable = Map.ofList [ "var", DString "';select * from user_data_v0;'" ]

        let! sql, args = compile symtable "value" ("name", TString) expr

        matchSql
          sql
          @"\(\(''';select * from user_data_v0;'''\) = \(CAST\(data::jsonb->>'name' as text\)\)\)"
          args
          []
      }
      testTask "pipes expand correctly into nested functions" {
        let expr = p "value.age |> (-) 2 |> (+) value.age |> (<) 3"
        let! sql, args = compile Map.empty "value" ("age", TInt) expr

        matchSql
          sql
          @"\(\(\(\(CAST\(data::jsonb->>'age' as integer\)\) - \(2\)\) + \(CAST\(data::jsonb->>'age' as integer\)\)\) < \(3\)\)"
          args
          []
      } ]


let inlineWorksAtRoot =
  test "inlineWorksAtRoot" {
    let expr =
      Parser.Parser.parseRTExpr
        Set.empty
        Set.empty
        Set.empty
        "test.fs"
        "let y = 5 in let x = 6 in (3 + (let x = 7 in y))"

    let expected = p "3 + 5"
    let result = C.inline' "value" Map.empty expr
    Expect.equalExprIgnoringIDs result expected
  }

let inlineWorksWithNested =
  test "inlineWorksWithNested" {
    let expr = p "let x = 5 in (let x = 6 in (3 + (let x = 7 in x)))"

    let expected = p "3 + 7"
    let result = C.inline' "value" Map.empty expr
    Expect.equalExprIgnoringIDs result expected
  }

let partialEvaluation =
  testManyTask
    "partialEvaluate"
    (fun (expr, vars) ->
      task {
        let canvasID = System.Guid.NewGuid()
        let! state =
          executionStateFor
            canvasID
            false
            false
            Map.empty
            Map.empty
            Map.empty
            Map.empty
        let expr = p expr
        let result = C.partiallyEvaluate state "x" (Map vars) expr
        let! (dvals, result) = Ply.TplPrimitives.runPlyAsTask result
        match result with
        | EVariable(_, name) -> return (Map.find name dvals)
        | _ ->
          Expect.isTrue false "didn't match"
          return DUnit
      })
    [ (("false && false", []), DBool false)
      (("false && true", []), DBool false)
      (("true && false", []), DBool false)
      (("true && true", []), DBool true)
      (("false && myVar", [ "myVar", DBool false ]), DBool false)
      (("false && myVar", [ "myVar", DBool true ]), DBool false)
      (("true && myVar", [ "myVar", DBool false ]), DBool false)
      (("true && myVar", [ "myVar", DBool true ]), DBool true)
      (("myVar && false", [ "myVar", DBool false ]), DBool false)
      (("myVar && true", [ "myVar", DBool false ]), DBool false)
      (("myVar && true", [ "myVar", DBool true ]), DBool true)
      (("myVar && true", [ "myVar", DBool true ]), DBool true)
      (("myVar && myVar2", [ "myVar", DBool false; "myVar2", DBool false ]),
       DBool false)
      (("myVar && myVar2", [ "myVar", DBool false; "myVar2", DBool true ]),
       DBool false)
      (("myVar && myVar2", [ "myVar", DBool true; "myVar2", DBool false ]),
       DBool false)
      (("myVar && myVar2", [ "myVar", DBool true; "myVar2", DBool true ]), DBool true)

      // same as above but for ||
      (("false || false", []), DBool false)
      (("false || true", []), DBool true)
      (("true || false", []), DBool true)
      (("true || true", []), DBool true)
      (("false || myVar", [ "myVar", DBool false ]), DBool false)
      (("false || myVar", [ "myVar", DBool true ]), DBool true)
      (("true || myVar", [ "myVar", DBool false ]), DBool true)
      (("true || myVar", [ "myVar", DBool true ]), DBool true)
      (("myVar || false", [ "myVar", DBool false ]), DBool false)
      (("myVar || true", [ "myVar", DBool false ]), DBool true)
      (("myVar || true", [ "myVar", DBool true ]), DBool true)
      (("myVar || true", [ "myVar", DBool true ]), DBool true)
      (("myVar || myVar2", [ "myVar", DBool false; "myVar2", DBool false ]),
       DBool false)
      (("myVar || myVar2", [ "myVar", DBool false; "myVar2", DBool true ]),
       DBool true)
      (("myVar || myVar2", [ "myVar", DBool true; "myVar2", DBool false ]),
       DBool true)
      (("myVar || myVar2", [ "myVar", DBool true; "myVar2", DBool true ]), DBool true)


      ]


let tests =
  testList
    "SqlCompiler"
    [ inlineWorksAtRoot; inlineWorksWithNested; partialEvaluation; compileTests ]<|MERGE_RESOLUTION|>--- conflicted
+++ resolved
@@ -15,16 +15,12 @@
 module Errors = LibExecution.Errors
 
 let p (code : string) : Expr =
-<<<<<<< HEAD
-  Parser.ProgramTypes.parseRTExpr
+  Parser.Parser.parseRTExpr
     Set.empty
     Set.empty
     Set.empty
     "sqlcompiler.tests.fs"
     code
-=======
-  Parser.Parser.parseRTExpr Set.empty Set.empty "sqlcompiler.tests.fs" code
->>>>>>> a1ee1736
 
 let compile
   (symtable : DvalMap)
