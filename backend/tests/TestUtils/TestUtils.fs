module TestUtils.TestUtils

open Expecto

open System.Threading.Tasks
open FSharp.Control.Tasks

open Npgsql.FSharp
open Npgsql
open LibBackend.Db

open Prelude
open Tablecloth

module RT = LibExecution.RuntimeTypes
module PT = LibExecution.ProgramTypes
module AT = LibExecution.AnalysisTypes
module PT2RT = LibExecution.ProgramTypesToRuntimeTypes
module Account = LibBackend.Account
module Canvas = LibBackend.Canvas
module Exe = LibExecution.Execution
module S = RTShortcuts

let testOwner : Lazy<Task<UserID>> = lazy (Account.createUser ())

let nameToTestDomain (name : string) : string =
  let name =
    name
    |> String.toLowercase
    // replace invalid chars with a single hyphen
    |> FsRegEx.replace "[^-a-z0-9]+" "-"
    |> FsRegEx.replace "[-_]+" "-"
    |> String.take 50
  let suffix = randomString 5 |> String.toLowercase
  $"{name}-{suffix}"
  |> FsRegEx.replace "[-_]+" "-"
  |> fun s -> $"{s}.dlio.localhost"

let initializeCanvasForOwner
  (ownerID : UserID)
  (name : string)
  : Task<CanvasID * string> =
  task {
    let domain = nameToTestDomain name
    let! canvasID = Canvas.create ownerID domain
    return (canvasID, domain)
  }

let initializeTestCanvas' (name : string) : Task<CanvasID * string> =
  task {
    let! owner = testOwner.Force()
    return! initializeCanvasForOwner owner name
  }

let initializeTestCanvas (name : string) : Task<CanvasID> =
  task {
    let! (canvasID, domain) = initializeTestCanvas' name
    return canvasID
  }


let testHttpRouteHandler
  (route : string)
  (method : string)
  (ast : PT.Expr)
  : PT.Handler.T =
  { tlid = gid (); ast = ast; spec = PT.Handler.HTTP(route, method) }

let testCron
  (name : string)
  (interval : PT.Handler.CronInterval)
  (ast : PT.Expr)
  : PT.Handler.T =
  { tlid = gid (); ast = ast; spec = PT.Handler.Cron(name, interval) }

let testWorker (name : string) (ast : PT.Expr) : PT.Handler.T =
  { tlid = gid (); ast = ast; spec = PT.Handler.Worker name }

let testUserFn
  (name : string)
  (typeParams : List<string>)
  (parameters : string list)
  (returnType : PT.TypeReference)
  (body : PT.Expr)
  : PT.UserFunction.T =
  { tlid = gid ()
    body = body
    description = ""
    name = PT.FnName.userProgram [] name 0
    typeParams = typeParams
    deprecated = PT.NotDeprecated
    parameters =
      List.map
        (fun p -> { name = p; typ = PT.TVariable "b"; description = "test" })
        parameters
    returnType = returnType }

let testUserRecordType
  (name : PT.TypeName.UserProgram)
  (firstField : string * PT.TypeReference)
  (additionalFields : List<string * PT.TypeReference>)
  : PT.UserType.T =
  let mapField (name, typ) : PT.TypeDeclaration.RecordField =
    { name = name; typ = typ; description = "" }

  { tlid = gid ()
    name = name
    description = ""
    deprecated = PT.NotDeprecated
    declaration =
      { typeParams = []
        definition =
          PT.TypeDeclaration.Record(
            mapField firstField,
            List.map mapField additionalFields
          ) } }



let testDB (name : string) (typ : PT.TypeReference) : PT.DB.T =
  { tlid = gid (); name = name; typ = typ; version = 0 }

<<<<<<< HEAD
/// Library function to be usable within tests.
/// Includes normal StdLib fns, as well as test-specific fns.
/// In the case of a fn existing in both places, the test fn is the one used.
let libraries : Lazy<Task<RT.Libraries>> =
  lazy
    task {

      let (fns, types, constants) =
        LibExecution.StdLib.combine
          [ LibTest.contents
            LibRealExecution.RealExecution.builtins
            StdLibCli.StdLib.contents ]
          []
          []
      let! packageFns = LibBackend.PackageManager.allFunctions ()
      let packageFns =
        packageFns
        |> List.map (fun (f : PT.PackageFn.T) ->
          (f.name |> PT2RT.FnName.Package.toRT, PT2RT.PackageFn.toRT f))
        |> Map.ofList
      let! packageTypes = LibBackend.PackageManager.allTypes ()
      let packageTypes =
        packageTypes
        |> List.map (fun (t : PT.PackageType.T) ->
          (t.name |> PT2RT.TypeName.Package.toRT, PT2RT.PackageType.toRT t))
        |> Map.ofList

      let! packageConstants = LibBackend.PackageManager.allConstants ()
      let packageConstants =
        packageConstants
        |> List.map (fun (c : PT.PackageConstant.T) ->
          (c.name |> PT2RT.ConstantName.Package.toRT,
           PT2RT.PackageConstant.toRT c))
        |> Map.ofList
      return
        { builtInTypes = types |> Map.fromListBy (fun typ -> typ.name)
          builtInFns = fns |> Map.fromListBy (fun fn -> fn.name)
          builtInConstants = constants |> Map.fromListBy (fun c -> c.name)
          packageFns = packageFns
          packageTypes = packageTypes
          packageConstants = packageConstants }
    }
=======
let builtIns : RT.BuiltIns =
  let (fns, types) =
    LibExecution.StdLib.combine
      [ LibTest.contents
        LibRealExecution.RealExecution.builtins
        StdLibCli.StdLib.contents ]
      []
      []
  { types = types |> Map.fromListBy (fun typ -> typ.name)
    fns = fns |> Map.fromListBy (fun fn -> fn.name) }
>>>>>>> a1ee1736

let executionStateFor
  (canvasID : CanvasID)
  (internalFnsAllowed : bool)
  (allowLocalHttpAccess : bool)
  (dbs : Map<string, RT.DB.T>)
  (userTypes : Map<RT.TypeName.UserProgram, RT.UserType.T>)
  (userFunctions : Map<RT.FnName.UserProgram, RT.UserFunction.T>)
  (userConstants : Map<RT.ConstantName.UserProgram, RT.UserConstant.T>)
  : Task<RT.ExecutionState> =
  task {
    let! domains = Canvas.domainsForCanvasID canvasID
    let config : RT.Config =
      // Short timeout so that tests using the timeout complete quickly
      { allowLocalHttpAccess = allowLocalHttpAccess; httpclientTimeoutInMs = 5000 }

    let program : RT.Program =
      { canvasID = canvasID
        internalFnsAllowed = internalFnsAllowed
        fns = userFunctions
        types = userTypes
        dbs = dbs
        constants = userConstants
        secrets = [] }

    let testContext : RT.TestContext =
      { sideEffectCount = 0
        exceptionReports = []
        expectedExceptionCount = 0
        postTestExecutionHook =
          fun tc _ ->
            // In an effort to find errors in the test suite, we track exceptions
            // that we report in the runtime and check for them after the test
            // completes.  There are a lot of places where exceptions are allowed,
            // possibly too many to annotate, so we assume that errors are intended
            // to be reported anytime the result is a DError.
            let exceptionCountMatches =
              tc.exceptionReports.Length = tc.expectedExceptionCount

            if not exceptionCountMatches then
              List.iter
                (fun (msg, stackTrace, metadata) ->
                  print
                    $"An error was reported in the runtime:  \n  {msg}\n{stackTrace}\n  {metadata}\n\n")
                tc.exceptionReports
              Exception.raiseInternal
                $"UNEXPECTED EXCEPTION COUNT in test {domains}"
                [ "expectedExceptionCount", tc.expectedExceptionCount
                  "actualExceptionCount", tc.exceptionReports.Length
                  "reports", tc.exceptionReports ] }

    // Typically, exceptions thrown in tests have surprised us. Take these errors and
    // catch them much closer to where they happen (usually in the function
    // definition)
    let rec exceptionReporter : RT.ExceptionReporter =
      fun (state : RT.ExecutionState) metadata (exn : exn) ->
        let message = exn.Message
        let stackTrace = exn.StackTrace
        let metadata = Exception.toMetadata exn @ metadata
        let inner = exn.InnerException
        if not (isNull inner) then (exceptionReporter state [] inner) else ()
        state.test.exceptionReports <-
          (message, stackTrace, metadata) :: state.test.exceptionReports

    // For now, lets not track notifications, as often our tests explicitly trigger
    // things that notify, while Exceptions have historically been unexpected errors
    // in the tests and so are worth watching out for.
    let notifier : RT.Notifier = fun _state _msg _tags -> ()
    let state =
      Exe.createState
        builtIns
        LibBackend.PackageManager.packageManager
        (Exe.noTracing RT.Real)
        exceptionReporter
        notifier
        (id 7)
        program
        config
    let state = { state with test = testContext }
    return state
  }

/// Saves and reloads the canvas for the Toplevels
let canvasForTLs (canvasID : CanvasID) (tls : List<PT.Toplevel.T>) : Task<Canvas.T> =
  task {
    let descs = tls |> List.map (fun tl -> (tl, LibBackend.Serialize.NotDeleted))
    do! Canvas.saveTLIDs canvasID descs
    return! Canvas.loadAll canvasID
  }



let testMany (name : string) (fn : 'a -> 'b) (values : List<'a * 'b>) =
  testList
    name
    (List.mapi
      (fun i (input, expected) ->
        test $"{name}[{i}]: ({input}) -> {expected}" {
          Expect.equal (fn input) expected ""
        })
      values)

let testMany2 (name : string) (fn : 'a -> 'b -> 'c) (values : List<'a * 'b * 'c>) =
  testList
    name
    (List.mapi
      (fun i (input1, input2, expected) ->
        test $"{name}[{i}]: ({input1}, {input2}) -> {expected}" {
          Expect.equal (fn input1 input2) expected ""
        })
      values)

let testManyTask (name : string) (fn : 'a -> Task<'b>) (values : List<'a * 'b>) =
  testList
    name
    (List.mapi
      (fun i (input, expected) ->
        testTask $"{name} - {i}" {
          let! result = fn input
          Expect.equal result expected ""
        })
      values)

let testMany2Task
  (name : string)
  (fn : 'a -> 'b -> Task<'c>)
  (values : List<'a * 'b * 'c>)
  =
  testList
    name
    (List.mapi
      (fun i (input1, input2, expected) ->
        testTask $"{name}[{i}]: ({input1}, {input2}) -> {expected}" {
          let! result = fn input1 input2
          Expect.equal result expected ""
        })
      values)



// Allow reusing property-test definitions with test cases found by fuzzing
let testListUsingProperty
  (name : string)
  (prop : 'a -> bool)
  (list : (string * 'a) list)
  =
  testList
    name
    (List.map
      (fun (doc, testCase) ->
        let doc = if doc = "" then testCase.ToString() else doc
        testTask $"{name} {doc}" { return (Expect.isTrue (prop testCase) "") })
      list)

let testListUsingPropertyAsync
  (name : string)
  (prop : 'a -> Task<bool>)
  (list : (string * 'a) list)
  =
  testList
    name
    (List.map
      (fun (doc, testCase) ->
        let doc = if doc = "" then testCase.ToString() else doc
        testTask $"{name} {doc}" {
          let! result = prop testCase
          return (Expect.isTrue result "")
        })
      list)

// Remove random things like IDs to make the tests stable
let normalizeDvalResult (dv : RT.Dval) : RT.Dval =
  match dv with
  | RT.DError(_, str) -> RT.DError(RT.SourceNone, str)
  | RT.DIncomplete _ -> RT.DIncomplete(RT.SourceNone)
  | dv -> dv

open LibExecution.RuntimeTypes

let rec debugDval (v : Dval) : string =
  match v with
  | DString s ->
    $"DString '{s}'(len {s.Length}, {System.BitConverter.ToString(UTF8.toBytes s)})"
  | DDateTime d ->
    $"DDateTime '{DarkDateTime.toIsoString d}': (millies {d.InUtc().Millisecond})"
  | DRecord(tn, o) ->
    let typeStr = TypeName.toString tn
    o
    |> Map.toList
    |> List.map (fun (k, v) -> $"\"{k}\": {debugDval v}")
    |> String.concat ",\n  "
    |> fun contents -> $"DRecord {typeStr} {{\n  {contents}}}"
  | DDict obj ->
    obj
    |> Map.toList
    |> List.map (fun (k, v) -> $"\"{k}\": {debugDval v}")
    |> String.concat ",\n  "
    |> fun contents -> $"DDict {{\n  {contents}}}"
  | DBytes b ->
    b
    |> Array.toList
    |> List.map string
    |> String.concat ", "
    // TODO: when I try to prepend this with "DBytes ",
    // the console output is "DB[|...|]", and the "ytes " are cut off.
    // Why?
    |> fun s -> $"[|{s}|]"

  | _ -> v.ToString()

module Expect =
  // Checks if the value (and all its contents) is in its desired
  // representation (in the event that there are multiple ways to represent
  // it). Think of this as a general form of string normalization.
  let rec isCanonical (dv : Dval) : bool =
    let check = isCanonical

    match dv with
    | DDateTime _
    | DIncomplete _
    | DInt _
    | DDateTime _
    | DBool _
    | DFloat _
    | DUnit
    | DPassword _
    | DFnVal _
    | DError _
    | DDB _
    | DUuid _
    | DBytes _
    | DFloat _ -> true
    | DList vs -> List.all check vs
    | DTuple(first, second, rest) -> List.all check ([ first; second ] @ rest)
    | DDict vs -> vs |> Map.values |> List.all check
    | DRecord(_, vs) -> vs |> Map.values |> List.all check
    | DString str -> str.IsNormalized()
    | DChar str -> str.IsNormalized() && String.lengthInEgcs str = 1
    | DEnum(_typeName, _caseName, fields) -> fields |> List.all check

  type Path = string list

  let pathToString (path : Path) : string =
    let pathStr = (path @ [ "val" ]) |> List.reverse |> String.concat "."
    $"in ({pathStr})"

  let rec letPatternEqualityBaseFn
    (checkIDs : bool)
    (path : Path)
    (actual : LetPattern)
    (expected : LetPattern)
    (errorFn : Path -> string -> string -> unit)
    : unit =
    let check path (a : 'a) (e : 'a) =
      if a <> e then errorFn path (string actual) (string expected)

    if checkIDs then check path (LetPattern.toID actual) (LetPattern.toID expected)

    match actual, expected with
    | LPVariable(_, name), LPVariable(_, name') -> check path name name'
    | LPTuple(_, first, second, theRest), LPTuple(_, first', second', theRest') ->
      let all = first :: second :: theRest
      let all' = first' :: second' :: theRest'
      let zipped = List.zip all all'
      List.iter
        (fun (a, e) ->
          letPatternEqualityBaseFn checkIDs (path @ [ "tuple" ]) a e errorFn)
        zipped

    // exhaustive match
    | LPVariable _, _
    | LPTuple _, _ -> errorFn path (string actual) (string expected)


  let rec userTypeNameEqualityBaseFn
    (path : Path)
    (actual : TypeName.T)
    (expected : TypeName.T)
    (errorFn : Path -> string -> string -> unit)
    : unit =
    let err () = errorFn path (string actual) (string expected)

    match actual, expected with
    | FQName.BuiltIn a, FQName.BuiltIn e -> if a.name <> e.name then err ()
    | FQName.UserProgram a, FQName.UserProgram e ->
      if a.name <> e.name then err ()
      if a.version <> e.version then err ()
    | FQName.Package a, FQName.Package e ->
      if a.owner <> e.owner then err ()
      if a.modules <> e.modules then err ()
      if a.name <> e.name then err ()
      if a.version <> e.version then err ()
    | FQName.BuiltIn _, _
    | FQName.UserProgram _, _
    | FQName.Package _, _ -> err ()

  let rec matchPatternEqualityBaseFn
    (checkIDs : bool)
    (path : Path)
    (actual : MatchPattern)
    (expected : MatchPattern)
    (errorFn : Path -> string -> string -> unit)
    : unit =
    let eq path a e = matchPatternEqualityBaseFn checkIDs path a e errorFn

    let check path (a : 'a) (e : 'a) =
      if a <> e then errorFn path (string actual) (string expected)

    let eqList path (l1 : List<RT.MatchPattern>) (l2 : List<RT.MatchPattern>) =
      List.iteri2 (fun i l r -> eq (string i :: path) l r) l1 l2
      check path (List.length l1) (List.length l2)

    if checkIDs then
      check path (MatchPattern.toID actual) (MatchPattern.toID expected)

    match actual, expected with
    | MPVariable(_, name), MPVariable(_, name') -> check path name name'
    | (MPEnum(_, caseName, fieldPats), MPEnum(_, caseName', fieldPats')) ->
      check path caseName caseName'
      eqList (caseName :: path) fieldPats fieldPats'
    | MPString(_, str), MPString(_, str') -> check path str str'
    | MPInt(_, l), MPInt(_, l') -> check path l l'
    | MPFloat(_, d), MPFloat(_, d') -> check path d d'
    | MPBool(_, l), MPBool(_, l') -> check path l l'
    | MPChar(_, c), MPChar(_, c') -> check path c c'
    | MPUnit(_), MPUnit(_) -> ()
    | MPTuple(_, first, second, theRest), MPTuple(_, first', second', theRest') ->
      eqList path (first :: second :: theRest) (first' :: second' :: theRest')
    | MPList(_, pats), MPList(_, pats') -> eqList path pats pats'
    | MPListCons(_, head, tail), MPListCons(_, head', tail') ->
      check path head head'
      check path tail tail'
    // exhaustiveness check
    | MPVariable _, _
    | MPEnum _, _
    | MPString _, _
    | MPInt _, _
    | MPFloat _, _
    | MPBool _, _
    | MPChar _, _
    | MPUnit _, _
    | MPTuple _, _
    | MPListCons _, _
    | MPList _, _ -> check path actual expected



  let dTypeEqualityBaseFn
    (path : Path)
    (actual : TypeReference)
    (expected : TypeReference)
    (errorFn : Path -> string -> string -> unit)
    : unit =
    // as long as TypeReferences don't get IDs, depending on structural equality is OK
    match actual, expected with
    | TInt, _
    | TFloat, _
    | TBool, _
    | TUnit, _
    | TString, _
    | TList(_), _
    | TTuple(_, _, _), _
    | TDict(_), _
    | TDB(_), _
    | TDateTime, _
    | TChar, _
    | TPassword, _
    | TUuid, _
    | TBytes, _
    | TVariable(_), _
    | TFn(_, _), _
    | TCustomType(_, _), _ ->
      if actual <> expected then errorFn path (string actual) (string expected)



  let rec exprEqualityBaseFn
    (checkIDs : bool)
    (path : Path)
    (actual : Expr)
    (expected : Expr)
    (errorFn : Path -> string -> string -> unit)
    : unit =
    let eq path a e = exprEqualityBaseFn checkIDs path a e errorFn

    let check path (a : 'a) (e : 'a) =
      if a <> e then errorFn path (string actual) (string expected)

    let eqList path (l1 : List<RT.Expr>) (l2 : List<RT.Expr>) =
      List.iteri2 (fun i l r -> eq (string i :: path) l r) l1 l2
      check path (List.length l1) (List.length l2)

    if checkIDs then check path (Expr.toID actual) (Expr.toID expected)

    match actual, expected with
    // expressions with no values
    | EUnit _, EUnit _ -> ()
    // expressions with single string values
    | EString(_, s), EString(_, s') ->
      let rec checkSegment s s' =
        match s, s' with
        | StringText s, StringText s' -> check path s s'
        | StringInterpolation e, StringInterpolation e' -> eq path e e'
        | _ -> check path s s'
      List.iter2 checkSegment s s'
    | EChar(_, v), EChar(_, v')
    | EVariable(_, v), EVariable(_, v') -> check path v v'
    | EConstant(_, name), EConstant(_, name') -> check path name name'
    | EInt(_, v), EInt(_, v') -> check path v v'
    | EFloat(_, v), EFloat(_, v') -> check path v v'
    | EBool(_, v), EBool(_, v') -> check path v v'
    | ELet(_, pat, rhs, body), ELet(_, pat', rhs', body') ->
      letPatternEqualityBaseFn checkIDs path pat pat' errorFn
      eq ("rhs" :: path) rhs rhs'
      eq ("body" :: path) body body'
    | EIf(_, con, thn, els), EIf(_, con', thn', els') ->
      eq ("cond" :: path) con con'
      eq ("then" :: path) thn thn'
      eq ("else" :: path) els els'
    | EList(_, l), EList(_, l') -> eqList path l l'
    | ETuple(_, first, second, theRest), ETuple(_, first', second', theRest') ->
      eq ("first" :: path) first first'
      eq ("second" :: path) second second'
      eqList path theRest theRest'

    | EApply(_, name, typeArgs, args), EApply(_, name', typeArgs', args') ->
      let path = (string name :: path)
      check path name name'

      check path (List.length typeArgs) (List.length typeArgs')
      List.iteri2
        (fun i l r -> dTypeEqualityBaseFn (string i :: path) l r errorFn)
        typeArgs
        typeArgs'

      eqList path args args'

    | ERecord(_, typeName, fields), ERecord(_, typeName', fields') ->
      userTypeNameEqualityBaseFn path typeName typeName' errorFn
      List.iter2
        (fun (k, v) (k', v') ->
          check path k k'
          eq (k :: path) v v')
        fields
        fields'
    | ERecordUpdate(_, record, updates), ERecordUpdate(_, record', updates') ->
      check path record record'
      List.iter2
        (fun (k, v) (k', v') ->
          check path k k'
          eq (k :: path) v v')
        updates
        updates'
    | EDict(_, fields), EDict(_, fields') ->
      List.iter2
        (fun (k, v) (k', v') ->
          check ("key" :: path) k k'
          eq ("value" :: path) v v')
        fields
        fields'

    | EFieldAccess(_, e, f), EFieldAccess(_, e', f') ->
      eq (f :: path) e e'
      check path f f'

    | EEnum(_, typeName, caseName, fields), EEnum(_, typeName', caseName', fields') ->
      userTypeNameEqualityBaseFn path typeName typeName' errorFn
      check path caseName caseName'
      eqList path fields fields'
      ()

    | ELambda(_, vars, e), ELambda(_, vars', e') ->
      let path = ("lambda" :: path)
      eq path e e'
      List.iteri2 (fun i (_, v) (_, v') -> check (string i :: path) v v') vars vars'
    | EMatch(_, e, branches), EMatch(_, e', branches') ->
      eq ("matchCond" :: path) e e'

      List.iter2
        (fun ((p, v) : MatchPattern * Expr) (p', v') ->
          matchPatternEqualityBaseFn checkIDs path p p' errorFn
          eq (string p :: path) v v')
        branches
        branches'
    | EAnd(_, l, r), EAnd(_, l', r') ->
      eq ("left" :: path) l l'
      eq ("right" :: path) r r'
    | EOr(_, l, r), EOr(_, l', r') ->
      eq ("left" :: path) l l'
      eq ("right" :: path) r r'

    // exhaustiveness check
    | EUnit _, _
    | EInt _, _
    | EString _, _
    | EChar _, _
    | EVariable _, _
    | EConstant _, _
    | EBool _, _
    | EFloat _, _
    | ELet _, _
    | EIf _, _
    | EList _, _
    | ETuple _, _
    | EApply _, _
    | ERecord _, _
    | ERecordUpdate _, _
    | EDict _, _
    | EFieldAccess _, _
    | EEnum _, _
    | ELambda _, _
    | EMatch _, _
    | EAnd _, _
    | EOr _, _ -> check path actual expected



  // If the dvals are not the same, call errorFn. This is in this form to allow
  // both an equality function and a test expectation function
  let rec dvalEqualityBaseFn
    (path : Path)
    (actual : Dval)
    (expected : Dval)
    (errorFn : Path -> string -> string -> unit)
    : unit =
    let de p a e = dvalEqualityBaseFn p a e errorFn
    let error path = errorFn path (string actual) (string expected)

    let check (path : Path) (a : 'a) (e : 'a) : unit =
      if a <> e then errorFn path (debugDval actual) (debugDval expected)

    match actual, expected with
    | DFloat l, DFloat r ->
      if System.Double.IsNaN l && System.Double.IsNaN r then
        // This isn't "true" equality, it's just for tests
        ()
      else if
        System.Double.IsPositiveInfinity l && System.Double.IsPositiveInfinity r
      then
        ()
      else if
        System.Double.IsNegativeInfinity l && System.Double.IsNegativeInfinity r
      then
        ()
      else if not (Accuracy.areClose Accuracy.veryHigh l r) then
        error path
    | DDateTime l, DDateTime r ->
      // Two dates can be the same millisecond and not be equal if they don't
      // have the same number of ticks. For testing, we shall consider them
      // equal if they print the same string.
      check path (string l) (string r)
    | DList ls, DList rs ->
      check (".Length" :: path) (List.length ls) (List.length rs)
      List.iteri2 (fun i l r -> de (string i :: path) l r) ls rs

    | DTuple(firstL, secondL, theRestL), DTuple(firstR, secondR, theRestR) ->
      de path firstL firstR

      de path secondL secondR

      check (".Length" :: path) (List.length theRestL) (List.length theRestR)
      List.iteri2 (fun i l r -> de (string i :: path) l r) theRestL theRestR

    | DDict ls, DDict rs ->
      // check keys from ls are in both, check matching values
      Map.forEachWithIndex
        (fun key v1 ->
          match Map.tryFind key rs with
          | Some v2 -> de (key :: path) v1 v2
          | None -> check (key :: path) ls rs)
        ls
      // check keys from rs are in both
      Map.forEachWithIndex
        (fun key _ ->
          match Map.tryFind key rs with
          | Some _ -> () // already checked
          | None -> check (key :: path) ls rs)
        rs
      check (".Length" :: path) (Map.count ls) (Map.count rs)

    | DRecord(ltn, ls), DRecord(rtn, rs) ->
      userTypeNameEqualityBaseFn path ltn rtn errorFn
      // check keys from ls are in both, check matching values
      Map.forEachWithIndex
        (fun key v1 ->
          match Map.tryFind key rs with
          | Some v2 -> de (key :: path) v1 v2
          | None -> check (key :: path) ls rs)
        ls
      // check keys from rs are in both
      Map.forEachWithIndex
        (fun key _ ->
          match Map.tryFind key rs with
          | Some _ -> () // already checked
          | None -> check (key :: path) ls rs)
        rs
      check (".Length" :: path) (Map.count ls) (Map.count rs)


    | DEnum(typeName, caseName, fields), DEnum(typeName', caseName', fields') ->
      userTypeNameEqualityBaseFn path typeName typeName' errorFn
      check ("caseName" :: path) caseName caseName'

      check ("fields.Length" :: path) (List.length fields) (List.length fields)
      List.iteri2 (fun i l r -> de (string i :: path) l r) fields fields'
      ()

    | DIncomplete _, DIncomplete _ -> ()
    | DError(_, msg1), DError(_, msg2) ->
      check path (msg1.Replace("_v0", "")) (msg2.Replace("_v0", ""))
    | DFnVal(Lambda l1), DFnVal(Lambda l2) ->
      let vals l = List.map Tuple2.second l
      check ("lambdaVars" :: path) (vals l1.parameters) (vals l2.parameters)
      check ("symbtable" :: path) l1.symtable l2.symtable // TODO: use dvalEquality
      exprEqualityBaseFn false path l1.body l2.body errorFn
    | DString _, DString _ -> check path (debugDval actual) (debugDval expected)
    // Keep for exhaustiveness checking
    | DDict _, _
    | DRecord _, _
    | DEnum _, _
    | DList _, _
    | DTuple _, _
    | DString _, _
    | DInt _, _
    | DDateTime _, _
    | DBool _, _
    | DFloat _, _
    | DUnit, _
    | DChar _, _
    | DPassword _, _
    | DFnVal _, _
    | DIncomplete _, _
    | DError _, _
    | DDB _, _
    | DUuid _, _
    | DBytes _, _ -> check path actual expected

  let rec equalDval (actual : Dval) (expected : Dval) (msg : string) : unit =
    dvalEqualityBaseFn [] actual expected (fun path a e ->
      Expect.equal a e $"{msg}: {pathToString path} (overall: {actual})")

  let rec equalMatchPattern
    (actual : MatchPattern)
    (expected : MatchPattern)
    (msg : string)
    : unit =
    matchPatternEqualityBaseFn true [] actual expected (fun path a e ->
      Expect.equal a e $"{msg}: {pathToString path}")

  let rec equalMatchPatternIgnoringIDs
    (actual : MatchPattern)
    (expected : MatchPattern)
    : unit =
    matchPatternEqualityBaseFn false [] actual expected (fun path a e ->
      Expect.equal a e (pathToString path))

  let rec equalExpr
    (types : Types)
    (actual : Expr)
    (expected : Expr)
    (msg : string)
    : unit =
    exprEqualityBaseFn true [] actual expected (fun path a e ->
      Expect.equal a e $"{msg}: {pathToString path}")

  let rec equalExprIgnoringIDs (actual : Expr) (expected : Expr) : unit =
    exprEqualityBaseFn false [] actual expected (fun path a e ->
      Expect.equal a e (pathToString path))

  let dvalEquality (left : Dval) (right : Dval) : bool =
    let success = ref true
    dvalEqualityBaseFn [] left right (fun _ _ _ -> success.Value <- false)
    success.Value

  let dvalMapEquality (m1 : DvalMap) (m2 : DvalMap) =
    dvalEquality (DDict m1) (DDict m2)

let visitDval (f : Dval -> 'a) (dv : Dval) : List<'a> =
  let mutable state = []
  let f dv = state <- f dv :: state
  let rec visit dv : unit =
    match dv with
    // Keep for exhaustiveness checking
    | DDict map -> Map.values map |> List.map visit |> ignore<List<unit>>
    | DRecord(_, map) -> Map.values map |> List.map visit |> ignore<List<unit>>
    | DEnum(_typeName, _caseName, fields) ->
      fields |> List.map visit |> ignore<List<unit>>
    | DList dvs -> List.map visit dvs |> ignore<List<unit>>
    | DTuple(first, second, theRest) ->
      List.map visit ([ first; second ] @ theRest) |> ignore<List<unit>>
    | DString _
    | DInt _
    | DDateTime _
    | DBool _
    | DFloat _
    | DUnit
    | DChar _
    | DPassword _
    | DFnVal _
    | DIncomplete _
    | DError _
    | DDB _
    | DUuid _
    | DBytes _
    | DString _ -> f dv
    f dv
  visit dv
  state

let containsPassword (dv : Dval) : bool =
  let isPassword dval =
    match dval with
    | RT.DPassword _ -> true
    | _ -> false
  dv |> visitDval isPassword |> List.any Fun.identity

let containsFakeDval (dv : Dval) : bool =
  dv |> visitDval RT.Dval.isFake |> List.any Fun.identity


let interestingStrings : List<string * string> =
  [ ("arabic", "﷽﷽﷽﷽﷽﷽﷽﷽﷽﷽﷽﷽﷽﷽﷽﷽")
    ("emoji0", "🧟‍♀️🧟‍♂️🧟‍♀️🧑🏽‍🦰")
    ("emoji1", "👨‍❤️‍💋‍👨👩‍👩‍👧‍👦🏳️‍⚧️‍️🇵🇷")
    ("emoji2", "🧑🏽‍🦰‍🧑🏼‍💻‍‍")
    ("unicode4", "Είναι προικισμένοι με λογική")
    ("skin tone", "🧑🏽‍🦰🧑🏼‍💻🧑🏻‍🍼✋✋🏻✋🏿")
    // ("zalgo", "Z̤͔ͧ̑̓ä͖̭̈̇lͮ̒ͫǧ̗͚̚o̙̔ͮ̇͐̇")
    ("escaped", "\u0014\u0004")
    ("zolw", "żółw")
    ("hope in greek", "ελπίδα")
    ("html", "<html><head></head><body><h1>title</h1></body></html>")
    ("accents", "óñÜáâȺ") ]



let interestingFloats : List<string * float> =
  let initial =
    // interesting cause OCaml uses 31 bit ints
    [ "min 31 bit", System.Math.Pow(2.0, 30.0) - 1.0
      "max 31 bit", - System.Math.Pow(2.0, 30.0)
      // interesting cause boundary of 32 bit ints
      "min 32 bit", System.Math.Pow(2.0, 31.0) - 1.0
      "max 32 bit", - System.Math.Pow(2.0, 31.0)
      // interesting cause doubles support up to 53-bit ints
      "min 53 bit", System.Math.Pow(2.0, 52.0) - 1.0
      "max 53 bit", - System.Math.Pow(2.0, 52.0)
      // interesting cause OCaml uses 63 bit ints
      "min 63 bit", System.Math.Pow(2.0, 62.0) - 1.0
      "max 63 bit", - System.Math.Pow(2.0, 62.0)
      // interesting cause boundary of 64 bit ints
      "min 64 bit", System.Math.Pow(2.0, 63.0) - 1.0
      "max 64 bit", - System.Math.Pow(2.0, 63.0)
      // Interesting anyway
      "zero", 0.0
      "negative zero", -0.0
      "NaN", nan
      "infinity", infinity
      "-infinity", -infinity
      // Mathy values
      "e", System.Math.E
      "pi", System.Math.PI
      "tau", System.Math.Tau ]

  initial
  |> List.flatMap (fun (doc, v) ->
    [ ($"float {doc} - 1", v - 1.0); ($"{doc} + 0", v); ($"{doc} + 1", v + 1.0) ])

let interestingInts : List<string * int64> =
  [ ("int0", 0L)
    ("int1", 1L)
    ("int-1", -1L)
    ("int_max_31_bits", 1073741823L) // 2^30-1
    ("int_min_31_bits", -1073741824L) // -2^30
    ("int_max_32_bits", 2147483647L) // 2^31-1
    ("int_min_32_bits", -2147483648L) // 2^31-1
    ("int_max_63_bits", 4611686018427387903L) // 2^62-1
    ("int_min_63_bits", -4611686018427387904L) // -2^62
    ("int_max_64_bits", 9223372036854775807L) // 2^63-1
    ("int_min_64_bits", -9223372036854775808L) // -2^63
    ("int_max_double", 9007199254740992L) // 2^53
    ("int_min_double", -9007199254740992L) ] // -2^53
  |> List.flatMap (fun (doc, v) ->
    [ ($"int {doc} - 1", v - 1L); ($"{doc} + 0", v); ($"{doc} + 1", v + 1L) ])


// https://github.com/minimaxir/big-list-of-naughty-strings
let naughtyStrings : List<string * string> =
  LibBackend.File.readfile LibBackend.Config.Testdata "naughty-strings.txt"
  |> String.splitOnNewline
  |> List.mapWithIndex (fun i s -> $"naughty string line {i + 1}", s)
  // 139 is the Unicode BOM on line 140, which is tough to get .NET to put in a string
  |> List.filterWithIndex (fun i (_, str) ->
    i <> 139 && not (String.startsWith "#" str))


let interestingDvals : List<string * RT.Dval * RT.TypeReference> =
  [ ("float", DFloat 7.2, TFloat)
    ("float2", DFloat -7.2, TFloat)
    ("float3", DFloat 15.0, TFloat)
    ("float4", DFloat -15.0, TFloat)
    ("int5", DInt 5L, TInt)
    ("true", DBool true, TBool)
    ("false", DBool false, TBool)
    ("unit", DUnit, TUnit)
    ("datastore", DDB "Visitors", TDB TInt)
    ("string", DString "incredibly this was broken", TString)
    // Json.NET has a habit of converting things automatically based on the type in the string
    ("date string", DString "2018-09-14T00:31:41Z", TString)
    ("int string", DString "1039485", TString)
    ("int string2", DString "-1039485", TString)
    ("int string3", DString "0", TString)
    ("uuid string", DString "7d9e5495-b068-4364-a2cc-3633ab4d13e6", TString)
    ("list", DList [ Dval.int 4 ], TList TInt)
    ("list with derror",
     DList [ Dval.int 3; DError(SourceNone, "some error string"); Dval.int 4 ],
     TList TInt)
    ("record",
     DRecord(
       S.fqUserTypeName [ "Two"; "Modules" ] "Foo" 0,
       Map.ofList [ "foo", Dval.int 5 ]
     ),
     TCustomType(S.fqUserTypeName [ "Two"; "Modules" ] "Foo" 0, []))
    ("record2",
     DRecord(
       S.fqUserTypeName [] "Foo" 0,
       Map.ofList [ ("type", DString "weird"); ("value", DUnit) ]
     ),
     TCustomType(S.fqUserTypeName [] "Foo" 0, []))
    ("record3",
     DRecord(
       S.fqUserTypeName [] "Foo" 0,
       Map.ofList [ ("type", DString "weird"); ("value", DString "x") ]
     ),
     TCustomType(S.fqUserTypeName [] "Foo" 0, []))
    // More Json.NET tests
    ("record4",
     DRecord(S.fqUserTypeName [] "Foo" 0, Map.ofList [ "foo\\\\bar", Dval.int 5 ]),
     TCustomType(S.fqUserTypeName [] "Foo" 0, []))
    ("record5",
     DRecord(S.fqUserTypeName [] "Foo" 0, Map.ofList [ "$type", Dval.int 5 ]),
     TCustomType(S.fqUserTypeName [] "Foo" 0, []))
    ("record with error",
     DRecord(
       S.fqUserTypeName [] "Foo" 0,
       Map.ofList [ "v", DError(SourceNone, "some error string") ]
     ),
     TCustomType(S.fqUserTypeName [] "Foo" 0, []))
    ("dict", DDict(Map.ofList [ "foo", Dval.int 5 ]), TDict TInt)
    ("dict3",
     DDict(Map.ofList [ ("type", DString "weird"); ("value", DString "x") ]),
     TDict TString)
    // More Json.NET tests
    ("dict4", DDict(Map.ofList [ "foo\\\\bar", Dval.int 5 ]), TDict TInt)
    ("dict5", DDict(Map.ofList [ "$type", Dval.int 5 ]), TDict TInt)
    ("dict with error",
     DDict(Map.ofList [ "v", DError(SourceNone, "some error string") ]),
     TDict TInt)
    ("incomplete", DIncomplete SourceNone, TInt)
    ("incomplete2", DIncomplete(SourceID(14219007199254740993UL, 8UL)), TBool)
    ("error", DError(SourceNone, "some error string"), TString)
    ("lambda",
     DFnVal(
       Lambda
         { body = RT.EUnit(id 1234)
           symtable = Map.empty
           parameters = [ (id 5678, "a") ] }
     ),
     TFn([ TInt ], TUnit))
    ("lambda with pipe",
     DFnVal(
       Lambda
         { body =
             EApply(
               92356985UL,
               (FnTargetName(
                 FQName.BuiltIn
                   { modules = [ "List" ]; name = FnName.FnName "push"; version = 0 }
               )),
               [],
               [ EApply(
                   93459985UL,
                   (FnTargetName(
                     FQName.BuiltIn
                       { modules = []; name = FnName.FnName "+"; version = 0 }
                   )),
                   [],
                   [ EApply(
                       394567785UL,
                       (FnTargetName(
                         FQName.BuiltIn
                           { modules = []; name = FnName.FnName "+"; version = 0 }
                       )),
                       [],
                       [ EApply(
                           44444485UL,
                           (FnTargetName(
                             FQName.BuiltIn
                               { modules = []
                                 name = FnName.FnName "+"
                                 version = 0 }
                           )),
                           [],
                           [ EInt(234213618UL, 5); EInt(923423468UL, 6) ]
                         )
                         EInt(648327618UL, 7) ]
                     )
                     EInt(325843618UL, 8) ]
                 ) ]
             )
           symtable = Map.empty
           parameters = [ (id 5678, "a") ] }
     ),
     TFn([ TInt ], TInt))
    ("db", DDB "Visitors", TDB TInt)
    ("date",
     DDateTime(
       DarkDateTime.fromInstant (NodaTime.Instant.ofIsoString "2018-09-14T00:31:41Z")
     ),
     TDateTime)
    ("password", DPassword(Password(UTF8.toBytes "somebytes")), TPassword)
    ("uuid", DUuid(System.Guid.Parse "7d9e5495-b068-4364-a2cc-3633ab4d13e6"), TUuid)
    ("uuid0", DUuid(System.Guid.Parse "00000000-0000-0000-0000-000000000000"), TUuid)
    ("option", Dval.optionNothing, TypeReference.option TInt)
    ("option2", Dval.optionJust (Dval.int 15), TypeReference.option TInt)
    ("option3", Dval.optionJust (DString "a string"), TypeReference.option TString)
    ("character", DChar "s", TChar)
    ("bytes", "JyIoXCg=" |> System.Convert.FromBase64String |> DBytes, TBytes)
    // use image bytes here to test for any weird bytes forms
    ("bytes2",
     DBytes(
       LibBackend.File.readfileBytes
         LibBackend.Config.Testdata
         "sample_image_bytes.png"
     // TODO: deeply nested data
     ),
     TBytes)

    ("simple2Tuple", DTuple(Dval.int 1, Dval.int 2, []), TTuple(TInt, TInt, []))
    ("simple3Tuple",
     DTuple(Dval.int 1, Dval.int 2, [ Dval.int 3 ]),
     TTuple(TInt, TInt, [ TInt ]))
    ("tupleWithUnit",
     DTuple(Dval.int 1, Dval.int 2, [ DUnit ]),
     TTuple(TInt, TInt, [ TUnit ]))
    ("tupleWithError",
     DTuple(Dval.int 1, Dval.resultError (DString "error"), []),
     TTuple(TInt, TypeReference.result TInt TString, [])) ]

let sampleDvals : List<string * (Dval * TypeReference)> =
  (List.map (fun (k, v) -> k, DInt v, TInt) interestingInts
   @ List.map (fun (k, v) -> k, DFloat v, TFloat) interestingFloats
   @ List.map (fun (k, v) -> k, DString v, TString) interestingStrings
   @ List.map (fun (k, v) -> k, DString v, TString) naughtyStrings
   @ interestingDvals)
  |> List.map (fun (k, v, t) -> k, (v, t))

// Utilties shared among tests
module Http =
  type T = { status : string; headers : (string * string) list; body : byte array }

  let setHeadersToCRLF (text : byte array) : byte array =
    // We keep our test files with an LF line ending, but the HTTP spec
    // requires headers (but not the body, nor the first line) to have CRLF
    // line endings
    let mutable justSawNewline = false
    let mutable inBody = false

    text
    |> Array.toList
    |> List.collect (fun b ->
      if not inBody && b = byte '\n' then
        if justSawNewline then inBody <- true
        justSawNewline <- true
        [ byte '\r'; b ]
      else
        justSawNewline <- false
        [ b ])
    |> List.toArray

  let split (response : byte array) : T =
    // read a single line of bytes (a line ends with \r\n)
    let rec consume (existing : byte list) (l : byte list) : byte list * byte list =
      match l with
      | [] -> [], []
      | 13uy :: 10uy :: tail -> existing, tail
      | head :: tail -> consume (existing @ [ head ]) tail

    // read all headers (ends when we get two \r\n in a row), return headers
    // and remaining byte string (the body). Assumes the status line is not
    // present. Headers are returned reversed
    let rec consumeHeaders
      (headers : string list)
      (l : byte list)
      : string list * byte list =
      let (line, remaining) = consume [] l

      if line = [] then
        (headers, remaining)
      else
        let str = line |> Array.ofList |> UTF8.ofBytesUnsafe
        consumeHeaders (str :: headers) remaining

    let bytes = Array.toList response

    // read the status like (eg HTTP 200 OK)
    let status, bytes = consume [] bytes

    let headers, body = consumeHeaders [] bytes

    let headers =
      headers
      |> List.reverse
      |> List.map (fun s ->
        match String.split ":" s with
        | k :: vs -> (k, vs |> String.concat ":" |> String.trimLeft)
        | _ -> Exception.raiseInternal $"not a valid header" [ "header", s ])


    { status = status |> List.toArray |> UTF8.ofBytesUnsafe
      headers = headers
      body = List.toArray body }

// For an ASP.NET http server, remove the default loggers and add a file logger that
// saves the output in rundir/logs
open Microsoft.Extensions.Logging
open Microsoft.Extensions.DependencyInjection
open NReco.Logging.File

let configureLogging
  (name : string)
  (builder : Microsoft.Extensions.Logging.ILoggingBuilder)
  : unit =
  // This removes the default ConsoleLogger. Having two console loggers (this one and
  // also the one in Main), caused a deadlock (possibly from having two different
  // console logging threads).
  builder
    .ClearProviders()
    .Services.AddLogging(fun loggingBuilder ->
      loggingBuilder.AddFile(
        $"{LibBackend.Config.logDir}{name}.log",
        append = false
      )
      |> ignore<ILoggingBuilder>)
  |> ignore<IServiceCollection><|MERGE_RESOLUTION|>--- conflicted
+++ resolved
@@ -120,52 +120,8 @@
 let testDB (name : string) (typ : PT.TypeReference) : PT.DB.T =
   { tlid = gid (); name = name; typ = typ; version = 0 }
 
-<<<<<<< HEAD
-/// Library function to be usable within tests.
-/// Includes normal StdLib fns, as well as test-specific fns.
-/// In the case of a fn existing in both places, the test fn is the one used.
-let libraries : Lazy<Task<RT.Libraries>> =
-  lazy
-    task {
-
-      let (fns, types, constants) =
-        LibExecution.StdLib.combine
-          [ LibTest.contents
-            LibRealExecution.RealExecution.builtins
-            StdLibCli.StdLib.contents ]
-          []
-          []
-      let! packageFns = LibBackend.PackageManager.allFunctions ()
-      let packageFns =
-        packageFns
-        |> List.map (fun (f : PT.PackageFn.T) ->
-          (f.name |> PT2RT.FnName.Package.toRT, PT2RT.PackageFn.toRT f))
-        |> Map.ofList
-      let! packageTypes = LibBackend.PackageManager.allTypes ()
-      let packageTypes =
-        packageTypes
-        |> List.map (fun (t : PT.PackageType.T) ->
-          (t.name |> PT2RT.TypeName.Package.toRT, PT2RT.PackageType.toRT t))
-        |> Map.ofList
-
-      let! packageConstants = LibBackend.PackageManager.allConstants ()
-      let packageConstants =
-        packageConstants
-        |> List.map (fun (c : PT.PackageConstant.T) ->
-          (c.name |> PT2RT.ConstantName.Package.toRT,
-           PT2RT.PackageConstant.toRT c))
-        |> Map.ofList
-      return
-        { builtInTypes = types |> Map.fromListBy (fun typ -> typ.name)
-          builtInFns = fns |> Map.fromListBy (fun fn -> fn.name)
-          builtInConstants = constants |> Map.fromListBy (fun c -> c.name)
-          packageFns = packageFns
-          packageTypes = packageTypes
-          packageConstants = packageConstants }
-    }
-=======
 let builtIns : RT.BuiltIns =
-  let (fns, types) =
+  let (fns, types, constants) =
     LibExecution.StdLib.combine
       [ LibTest.contents
         LibRealExecution.RealExecution.builtins
@@ -173,8 +129,9 @@
       []
       []
   { types = types |> Map.fromListBy (fun typ -> typ.name)
-    fns = fns |> Map.fromListBy (fun fn -> fn.name) }
->>>>>>> a1ee1736
+    fns = fns |> Map.fromListBy (fun fn -> fn.name)
+    constants = constants |> Map.fromListBy (fun c -> c.name)
+    }
 
 let executionStateFor
   (canvasID : CanvasID)
