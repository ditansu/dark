--- conflicted
+++ resolved
@@ -13,26 +13,8 @@
 module PT2RT = LibExecution.ProgramTypesToRuntimeTypes
 module Exe = LibExecution.Execution
 
-<<<<<<< HEAD
-let (builtInFns, builtInTypes, builtInConstants) =
-  LibExecution.StdLib.combine
-    [ StdLibExecution.StdLib.contents
-      StdLibCli.StdLib.contents
-      StdLibDarkInternal.StdLib.contents ]
-    []
-    []
-
-let libraries : RT.Libraries =
-  { builtInTypes = builtInTypes |> Tablecloth.Map.fromListBy (fun typ -> typ.name)
-    builtInFns = builtInFns |> Tablecloth.Map.fromListBy (fun fn -> fn.name)
-    builtInConstants = builtInConstants |> Tablecloth.Map.fromListBy (fun c -> c.name)
-    packageFns = Map.empty
-    packageTypes = Map.empty
-    packageConstants = Map.empty
-    }
-=======
 let builtIns : RT.BuiltIns =
-  let (fns, types) =
+  let (fns, types, constants) =
     LibExecution.StdLib.combine
       [ StdLibExecution.StdLib.contents
         StdLibCli.StdLib.contents
@@ -40,10 +22,10 @@
       []
       []
   { types = types |> Tablecloth.Map.fromListBy (fun typ -> typ.name)
-    fns = fns |> Tablecloth.Map.fromListBy (fun fn -> fn.name) }
+    fns = fns |> Tablecloth.Map.fromListBy (fun fn -> fn.name)
+    constants = constants |> Tablecloth.Map.fromListBy (fun c -> c.name) }
 
 let packageManager : RT.PackageManager = RT.PackageManager.Empty
->>>>>>> a1ee1736
 
 
 let execute
