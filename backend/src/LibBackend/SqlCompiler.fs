--- conflicted
+++ resolved
@@ -254,12 +254,8 @@
 /// Returns the sql snippet for this expression, the variables that need to be
 /// bound to it, and the actual type of the expression.
 let rec lambdaToSql
-<<<<<<< HEAD
-  (fns : Map<FQFnName.StdlibFnName, BuiltInFn>)
-  (constants : Map<FQConstantName.StdlibConstantName, BuiltInConstant>)
-=======
   (fns : Map<FnName.BuiltIn, BuiltInFn>)
->>>>>>> 29190c93
+  (constants : Map<ConstantName.BuiltIn, BuiltInConstant>)
   (types : Types)
   (symtable : DvalMap)
   (paramName : string)
@@ -272,9 +268,8 @@
 
   let (sql, vars, actualType) =
     match expr with
-<<<<<<< HEAD
-    | EConstant(_, (FQConstantName.Stdlib name as fqName)) ->
-      let nameStr = FQConstantName.toString fqName
+    | EConstant(_, (ConstantName.Stdlib name as fqName)) ->
+      let nameStr = ConstantName.toString fqName
       match Map.get name constants with
       | Some c ->
         typecheck nameStr c.returnType expectedType
@@ -287,12 +282,8 @@
         error
           $"Only builtin constants can be used in queries right now; {nameStr} is not a builtin constant"
 
-    | EApply(_, FnName(FQFnName.Stdlib name as fqName), [], args) ->
-      let nameStr = FQFnName.toString fqName
-=======
     | EApply(_, FnTargetName(FQName.BuiltIn name as fqName), [], args) ->
       let nameStr = FnName.toString fqName
->>>>>>> 29190c93
       match Map.get name fns with
       | Some fn ->
         // check the abstract type here. We will check the concrete type later
@@ -782,12 +773,8 @@
 
     let sql, vars, _expectedType =
       lambdaToSql
-<<<<<<< HEAD
-        state.libraries.stdlibFns
-        state.libraries.stdlibConstants
-=======
         state.libraries.builtInFns
->>>>>>> 29190c93
+        state.libraries.builtInConstants
         types
         symtable
         paramName
