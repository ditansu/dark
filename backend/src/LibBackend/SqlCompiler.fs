/// Fns used to compile Exprs into SQL queries
module LibBackend.SqlCompiler

open System.Threading.Tasks
open FSharp.Control.Tasks
open FSharp.Control.Tasks.Affine.Unsafe

open Npgsql.FSharp
open Npgsql
open Db

open Prelude
open Tablecloth

open LibExecution.RuntimeTypes

module DvalReprDeveloper = LibExecution.DvalReprDeveloper
module TypeChecker = LibExecution.TypeChecker

module RuntimeTypesAst = LibExecution.RuntimeTypesAst
module Errors = LibExecution.Errors

let errorTemplate =
  "You're using our new experimental Datastore query compiler. It compiles your lambdas into optimized (and partially indexed) Datastore queries, which should be reasonably fast.\n\nUnfortunately, we hit a snag while compiling your lambda. We only support a subset of Darklang's functionality, but will be expanding it in the future.\n\nSome Darklang code is not supported in DB::query lambdas for now, and some of it won't be supported because it's an odd thing to do in a datastore query. If you think your operation should be supported, let us know in #general in Discord.\n\n  Error: "

let error (str : string) : 'a = Exception.raiseCode (errorTemplate + str)

let error2 (msg : string) (v : string) : 'a = error $"{msg}: {v}"

let error3 (msg : string) (v1 : string) (v2 : string) : 'a =
  error $"{msg}: {v1}, {v2}"

type position =
  | First
  | Last


// This canonicalizes an expression, meaning it removes multiple ways of
// representing the same thing. Currently nothing needs to be canonicalized.
let rec canonicalize (expr : Expr) : Expr = expr

// Returns a typeReference since we don't always know what type it should have (eg is
// a polymorphic function is being called)
let rec dvalToSql
  (expectedType : TypeReference)
  (dval : Dval)
  : (SqlValue * TypeReference) =
  match expectedType, dval with
  | _, DError _
  | _, DIncomplete _ -> Errors.foundFakeDval dval
  | _, DFnVal _
  | _, DDB _
  | _, DDict _ // CLEANUP allow
  | _, DPassword _ // CLEANUP allow
  | _, DBytes _ // CLEANUP allow
  | _, DEnum _ // TODO: revisit
  | _, DRecord _
  | _, DTuple _ ->
    error2 "This value is not yet supported" (DvalReprDeveloper.toRepr dval)
  | TVariable _, DDateTime date
  | TDateTime, DDateTime date ->
    (date |> DarkDateTime.toDateTimeUtc |> Sql.timestamptz, TDateTime)
  | TVariable _, DInt i
  | TInt, DInt i -> Sql.int64 i, TInt
  | TVariable _, DFloat v
  | TFloat, DFloat v -> Sql.double v, TFloat
  | TVariable _, DBool b
  | TBool, DBool b -> Sql.bool b, TBool
  | TVariable _, DString s
  | TString, DString s -> Sql.string s, TString
  | TVariable _, DChar c
  | TChar, DChar c -> Sql.string c, TChar
  | TVariable _, DUuid id
  | TUuid, DUuid id -> Sql.uuid id, TUuid
  | TVariable _, DUnit
  | TUnit, DUnit -> Sql.int64 0, TUnit
  // CLEANUP: add test first
  // | TList typ, DList l ->
  //   let typeName = DvalReprDeveloper.typeName typ
  //   let typeToNpgSqlType (t : DType) : NpgsqlTypes.NpgsqlDbType =
  //     match t with
  //     | TString -> NpgsqlTypes.NpgsqlDbType.Text
  //     | TInt -> NpgsqlTypes.NpgsqlDbType.Bigint
  //     | TFloat -> NpgsqlTypes.NpgsqlDbType.Double
  //     | TBool -> NpgsqlTypes.NpgsqlDbType.Boolean
  //     | TDateTime -> NpgsqlTypes.NpgsqlDbType.TimestampTz
  //     | TChar -> NpgsqlTypes.NpgsqlDbType.Text
  //     | TUuid -> NpgsqlTypes.NpgsqlDbType.Uuid
  //     | _ -> error $"We do not support this type of DB field yet: {t}"
  //   l
  //   |> List.map (fun v ->
  //     match v with
  //     | DString s -> s : obj
  //     | DInt i -> i
  //     | DFloat f -> f
  //     | DBool b -> b
  //     | DDateTime date -> string date
  //     | DChar c -> c
  //     | DUuid uuid -> string uuid
  //     | _ ->
  //       error2
  //         $"{typeName} list should contain {typeName} but contains"
  //         (DvalReprDeveloper.toRepr v))
  //   |> List.toArray
  //   |> Sql.array (typeToNpgSqlType typ)
  // exhaustiveness check
  | _, DInt _
  | _, DFloat _
  | _, DBool _
  | _, DString _
  | _, DChar _
  | _, DUuid _
  | _, DUnit
  | _, DList _
  | _, DDateTime _ ->
    error
      "This value is not of the expected type"
      (DvalReprDeveloper.toRepr dval)
      (DvalReprDeveloper.typeName expectedType)


// TYPESTODO: combine with TypeChecker.unify, which needs to add unification
let rec typecheck
  (name : string)
  (actualType : TypeReference)
  (expectedType : TypeReference)
  : unit =
  match actualType, expectedType with
  | _, TVariable _ -> ()
  | TVariable _, _ -> () // actual can be variable, eg [] is (TList (TVariable "a"))
  | TList actualType, TList expectedType -> typecheck name actualType expectedType
  | _ ->
    if actualType = expectedType then
      ()
    else
      let actual = DvalReprDeveloper.typeName actualType
      let expected = DvalReprDeveloper.typeName expectedType
      error $"Incorrect type in {name}, expected {expected}, but got a {actual}"

let typecheckDval
  (name : string)
  (types : Types)
  (dval : Dval)
  (expectedType : TypeReference)
  =
  uply {
    let context = TypeChecker.DBQueryVariable(name, None)
    match! TypeChecker.unify context types expectedType dval with
    | Ok() -> return ()
    | Error err -> return error (Errors.toString (Errors.TypeError err))
  }

let escapeFieldname (str : string) : string =
  // Allow underscore, numbers, letters, only
  // CLEANUP: error on bad field name
  System.Text.RegularExpressions.Regex.Replace(str, "[^a-zA-Z0-9_]", "")


//  Inline `let` statements directly into where they are used. Replaces
//
//    let y = 10
//    DB.query Person \value ->
//      let x = 5
//      value.age < x
//
//   with
//    let y = 10
//    DB.query Person \value ->
//      value.age < 5
//
//  The main purpose of inlining is to get `value.fieldname` inlined. Other
//  expressions are handled by a later partialEvaluation pass (which relies on
//  this pass having run first).
//
//  We need to inline value.fieldname because it can't be computed at
//  compile-time, (value here is the variable whose name symbolizes the DB rows
//  eg value.name, value.age, etc).
//
//  It's possible that we over-inline here, and introduce duplicate code that
//  has slightly different behaviour. For example, converting
//
//   DB.query Person \value ->
//     let x = launch_the_missiles ()
//     value.person < x + x
//
//  into
//
//   DB.query Person \value ->
//     value.person < launch_the_missiles () + launch_the_missiles ()
//
//  As a first attempt, this is fine, as it's hard to avoid without making a
//  more sophisticated algorithm, or iterating between inlining and partial
//  evaluation. We expect users to write pure code in here, and if they don't
//  we can solve that in the next version.
let rec inline'
  (paramName : string)
  (symtable : Map<string, Expr>)
  (expr : Expr)
  : Expr =
  RuntimeTypesAst.postTraversal
    (fun expr ->

      let rec mapLetPattern
        (symtable : Map<string, Expr>)
        (currentExpr : Expr, letPattern : LetPattern)
        : Map<string, Expr> =
        match letPattern with
        | LPVariable(_id, name) -> Map.add name currentExpr symtable
        | LPTuple(_id, first, second, theRest) ->
          match currentExpr with
          | ETuple(_, firstExpr, secondExpr, restExpr) ->
            let exprList = firstExpr :: secondExpr :: restExpr
            let patternList = first :: second :: theRest

            if List.length exprList <> List.length patternList then
              error "Tuple length mismatch"

            let zipped = List.zip exprList patternList

            List.fold symtable mapLetPattern zipped

          | _ -> error "Expected a tuple"



      match expr with
      | ELet(_, lpVariable, expr, body) ->
        let newMap = mapLetPattern symtable (expr, lpVariable)

        inline' paramName newMap body

      | EVariable(_, name) as expr when name <> paramName ->
        (match Map.get name symtable with
         | Some found -> found
         | None ->
           // the variable might be in the symtable, so put it back to fill in later
           expr)

      | expr -> expr)
    identity
    identity
    identity
    identity
    identity
    expr

let (|Fn|_|) (mName : string) (fName : string) (v : int) (expr : Expr) =
  match expr with
  | EApply(_,
           FnTargetName(FQName.BuiltIn({ modules = modules
                                         name = FnName.FnName name
                                         version = version })),
           [],
           args) when modules = [ mName ] && name = fName && version = v -> Some args
  | _ -> None

type CompiledSqlQuery =
  { sql : string; vars : List<string * SqlValue>; actualType : TypeReference }

/// Generate SQL from an Expr. This expects that all the hard stuff has been
/// removed by previous passes, and should only be called as the final pass.
/// Returns the sql snippet for this expression, the variables that need to be
/// bound to it, and the actual type of the expression.
let rec lambdaToSql
  (fns : Map<FnName.BuiltIn, BuiltInFn>)
  (constants : Map<ConstantName.BuiltIn, BuiltInConstant>)
  (types : Types)
  (symtable : DvalMap)
  (paramName : string)
  (dbTypeRef : TypeReference)
  (expectedType : TypeReference)
  (expr : Expr)
<<<<<<< HEAD
  : string * List<string * SqlValue> * TypeReference =
  let lts (expectedType : TypeReference) (expr : Expr) =
    lambdaToSql fns constants types symtable paramName dbTypeRef expectedType expr

  let (sql, vars, actualType) =
    match expr with
    | EConstant(_, (FQName.BuiltIn name as fqName)) ->
      let nameStr = ConstantName.toString fqName
      match Map.get name constants with
      | Some c ->
        typecheck nameStr c.typ expectedType
        let random = randomString 8
        let newname = $"{nameStr}_{random}"
        let (sqlValue, actualType) = dvalToSql expectedType c.body
        $"(@{newname})", [ newname, sqlValue ], actualType
      | None ->
        error
          $"Only builtin constants can be used in queries right now; {nameStr} is not a builtin constant"

    | EApply(_, FnTargetName(FQName.BuiltIn name as fqName), [], args) ->
      let nameStr = FnName.toString fqName
      match Map.get name fns with
      | Some fn ->
        // check the abstract type here. We will check the concrete type later
        typecheck nameStr fn.returnType expectedType

        let actualTypes, argSqls, sqlVars =
          let paramCount = List.length fn.parameters
          let argCount = List.length args

          if argCount = paramCount then

            // While checking the arguments, record the actual types for any abstract
            // types so that we can compare them and give a good error message as well
            // as have the types for the correct Npgsql wrapper for lists and other
            // polymorphic values
            List.fold2
              (fun (actualTypes, prevSqls, prevVars) argExpr (param : BuiltInParam) ->
                let sql, vars, argActualType = lts param.typ argExpr
                let newActuals =
                  match param.typ with
                  | TVariable name ->
                    match Map.get name actualTypes with
                    // We've seen this type before, check it matches
                    | Some expected ->
                      typecheck param.name argActualType expected
                      actualTypes
                    | None -> Map.add name argActualType actualTypes
                  | _ -> actualTypes

                newActuals, prevSqls @ [ sql ], prevVars @ vars)

              (Map.empty, [], [])
              args
              fn.parameters
          else
            error
              $"{nameStr} has {paramCount} functions but we have {argCount} arguments"

        // Check the unified return type (basic on the actual arguments) against the
        // expected type
        let returnType =
          match fn.returnType with
          | TVariable name ->
            match Map.get name actualTypes with
            | Some typ -> typ
            | None -> error "Could not find return type"
          | TList(TVariable name) ->
            match Map.get name actualTypes with
            | Some typ -> TList typ
            | None -> error "Could not find return type"
          | typ -> typ

        typecheck nameStr returnType expectedType


        match fn, argSqls with
        | { sqlSpec = SqlBinOp op }, [ argL; argR ] ->
          $"({argL} {op} {argR})", sqlVars, returnType
        | { sqlSpec = SqlUnaryOp op }, [ argSql ] ->
          $"({op} {argSql})", sqlVars, returnType
        | { sqlSpec = SqlFunction fnname }, _ ->
          let argSql = String.concat ", " argSqls
          $"({fnname}({argSql}))", sqlVars, returnType
        | { sqlSpec = SqlFunctionWithPrefixArgs(fnName, fnArgs) }, _ ->
          let argSql = fnArgs @ argSqls |> String.concat ", "
          $"({fnName} ({argSql}))", sqlVars, returnType
        | { sqlSpec = SqlFunctionWithSuffixArgs(fnName, fnArgs) }, _ ->
          let argSql = argSqls @ fnArgs |> String.concat ", "
          $"({fnName} ({argSql}))", sqlVars, returnType
        | { sqlSpec = SqlCallback2 fn }, [ arg1; arg2 ] ->
          $"({fn arg1 arg2})", sqlVars, returnType
        | _, _ -> error $"This function ({nameStr}) is not yet implemented"
      | None ->
        error
          $"Only builtin functions can be used in queries right now; {nameStr} is not a builtin function"

    | EAnd(_, left, right) ->
      let leftSql, leftVars, leftActual = lts TBool left
      let rightSql, rightVars, rightActual = lts TBool right
      typecheck "left side of and" leftActual TBool
      typecheck "right side of and" rightActual TBool
      $"({leftSql} AND {rightSql})", leftVars @ rightVars, TBool


    | EOr(_, left, right) ->
      let leftSql, leftVars, leftActual = lts TBool left
      let rightSql, rightVars, rightActual = lts TBool right
      typecheck "left side of or" leftActual TBool
      typecheck "right side of or" rightActual TBool
      $"({leftSql} OR {rightSql})", leftVars @ rightVars, TBool


    // TYPESCLEANUP - this could be the paramName, now that we support more than
    // records here.
    | EVariable(_, varname) ->
      match Map.get varname symtable with
      | Some dval ->
        typecheckDval $"variable {varname}" types dval expectedType
        let random = randomString 8
        let newname = $"{varname}_{random}"
        // Fetch the actualType here as well as we might be passing in an abstract
        // type.
        let (sqlValue, actualType) = dvalToSql expectedType dval
        $"(@{newname})", [ newname, sqlValue ], actualType
      | None -> error $"This variable is not defined: {varname}"

    | EInt(_, v) ->
      typecheck $"Int {v}" TInt expectedType
      let name = randomString 10
      $"(@{name})", [ name, Sql.int64 v ], TInt

    | EBool(_, v) ->
      typecheck $"Bool {v}" TBool expectedType
      let name = randomString 10
      $"(@{name})", [ name, Sql.bool v ], TBool

    | EUnit _ ->
      typecheck "Unit" TUnit expectedType
      let name = randomString 10
      $"(@{name})", [ name, Sql.int64 0L ], TUnit

    | EFloat(_, v) ->
      typecheck $"Float {v}" TFloat expectedType
      let name = randomString 10
      $"(@{name})", [ name, Sql.double v ], TFloat

    | EString(_, parts) ->
      let strParts, vars =
        parts
        |> List.map (fun part ->
          match part with
          | StringText(s) ->
            typecheck $"String \"{s}\"" TString expectedType
            let name = randomString 10
            $"(@{name})", [ name, Sql.string s ]
          | StringInterpolation e ->
            let strPart, vars, actualType = lts TString e
            typecheck $"String interpolation" TString actualType
            strPart, vars)
        |> List.unzip
      let result = String.concat ", " strParts
      let strPart = $"concat({result})"
      let vars = vars |> List.concat
      strPart, vars, TString

    | EChar(_, v) ->
      typecheck $"Char '{v}'" TChar expectedType
      let name = randomString 10
      $"(@{name})", [ name, Sql.string v ], TChar

    | EList(_, items) ->
      match expectedType with
      | TVariable _ as expectedType
      | TList expectedType ->
        let sqls, vars, actualType =
          List.fold
            ([], [], expectedType)
            (fun (prevSqls, prevVars, prevActualType) v ->
              let sql, vars, actualType = lts expectedType v
              typecheck $"List item" actualType prevActualType
              prevSqls @ [ sql ], prevVars @ vars, actualType)
            items
        let sql =
          sqls
          |> String.concat ", "
          |> (fun s -> "((ARRAY[ " + s + " ] )::bigint[])")
        (sql, vars, TList actualType)
      | _ -> error "Expected a List"


    | EFieldAccess(_, EVariable(_, v), fieldname) when v = paramName ->
      // Because this is the param name, we know its type to be dbType

      let dbFieldType =
        match dbTypeRef with
        // TYPESCLEANUP use args
        | TCustomType(typeName, args) ->
          match Types.find typeName types with
          // TODO: Deal with alias of record type
          | Some(CustomType.Alias _) ->
            error2
              "The datastore's type is not a record"
              (TypeName.toString typeName)
          | Some(CustomType.Record(f1, fields)) ->
            let field = f1 :: fields |> List.find (fun f -> f.name = fieldname)
            match field with
            | Some v -> v.typ
            | None -> error2 "The datastore does not have a field named" fieldname
          | Some(CustomType.Enum _) ->
            error2
              "The datastore's type is not a record"
              (TypeName.toString typeName)
=======
  : Ply<CompiledSqlQuery> =
  uply {
    let lts (expectedType : TypeReference) (expr : Expr) : Ply<CompiledSqlQuery> =
      lambdaToSql fns types symtable paramName dbTypeRef expectedType expr

    let! (sql, vars, actualType) =
      uply {
        match expr with
        | EApply(_, FnTargetName(FQName.BuiltIn name as fqName), [], args) ->
          let nameStr = FnName.toString fqName

          match Map.get name fns with
          | Some fn ->
            // check the abstract type here. We will check the concrete type later
            typecheck nameStr fn.returnType expectedType

            let! (actualTypes, argSqls, sqlVars) =
              uply {
                let paramCount = List.length fn.parameters
                let argCount = List.length args

                if argCount = paramCount then
                  // While checking the arguments, record the actual types for any abstract
                  // types so that we can compare them and give a good error message as well
                  // as have the types for the correct Npgsql wrapper for lists and other
                  // polymorphic values

                  let zipped =
                    // Tablecloth's List.zip reverses the order..
                    List.zip args fn.parameters |> List.rev

                  return!
                    Ply.List.foldSequentially
                      (fun
                           (actualTypes, prevSqls, prevVars)
                           (argExpr, (param : BuiltInParam)) ->
                        uply {
                          let! compiled = lts param.typ argExpr
                          let newActuals =
                            match param.typ with
                            | TVariable name ->
                              match Map.get name actualTypes with
                              // We've seen this type before, check it matches
                              | Some expected ->
                                typecheck param.name compiled.actualType expected
                                actualTypes
                              | None -> Map.add name compiled.actualType actualTypes
                            | _ -> actualTypes

                          return
                            newActuals,
                            prevSqls @ [ compiled.sql ],
                            prevVars @ compiled.vars
                        })
                      (Map.empty, [], [])
                      (zipped)
                else
                  return
                    error
                      $"{nameStr} has {paramCount} functions but we have {argCount} arguments"
              }

            // Check the unified return type (basic on the actual arguments) against the
            // expected type
            let returnType =
              match fn.returnType with
              | TVariable name ->
                match Map.get name actualTypes with
                | Some typ -> typ
                | None -> error "Could not find return type"
              | TList(TVariable name) ->
                match Map.get name actualTypes with
                | Some typ -> TList typ
                | None -> error "Could not find return type"
              | typ -> typ

            typecheck nameStr returnType expectedType

            return
              match fn, argSqls with
              | { sqlSpec = SqlBinOp op }, [ argL; argR ] ->
                $"({argL} {op} {argR})", sqlVars, returnType
              | { sqlSpec = SqlUnaryOp op }, [ argSql ] ->
                $"({op} {argSql})", sqlVars, returnType
              | { sqlSpec = SqlFunction fnname }, _ ->
                let argSql = String.concat ", " argSqls
                $"({fnname}({argSql}))", sqlVars, returnType
              | { sqlSpec = SqlFunctionWithPrefixArgs(fnName, fnArgs) }, _ ->
                let argSql = fnArgs @ argSqls |> String.concat ", "
                $"({fnName} ({argSql}))", sqlVars, returnType
              | { sqlSpec = SqlFunctionWithSuffixArgs(fnName, fnArgs) }, _ ->
                let argSql = argSqls @ fnArgs |> String.concat ", "
                $"({fnName} ({argSql}))", sqlVars, returnType
              | { sqlSpec = SqlCallback2 fn }, [ arg1; arg2 ] ->
                $"({fn arg1 arg2})", sqlVars, returnType
              | _, _ -> error $"This function ({nameStr}) is not yet implemented"
>>>>>>> a1ee1736
          | None ->
            return
              error
                $"Only builtin functions can be used in queries right now; {nameStr} is not a builtin function"

        | EAnd(_, left, right) ->
          let! left = lts TBool left
          let! right = lts TBool right
          typecheck "left side of and" left.actualType TBool
          typecheck "right side of and" right.actualType TBool
          return $"({left.sql} AND {right.sql})", left.vars @ right.vars, TBool


        | EOr(_, left, right) ->
          let! left = lts TBool left
          let! right = lts TBool right
          typecheck "left side of or" left.actualType TBool
          typecheck "right side of or" right.actualType TBool
          return $"({left.sql} OR {right.sql})", left.vars @ right.vars, TBool


        // TYPESCLEANUP - this could be the paramName, now that we support more than
        // records here.
        | EVariable(_, varname) ->
          match Map.get varname symtable with
          | Some dval ->
            do! typecheckDval $"variable {varname}" types dval expectedType
            let random = randomString 8
            let newname = $"{varname}_{random}"
            // Fetch the actualType here as well as we might be passing in an abstract
            // type.
            let (sqlValue, actualType) = dvalToSql expectedType dval
            return $"(@{newname})", [ newname, sqlValue ], actualType
          | None -> return error $"This variable is not defined: {varname}"

        | EInt(_, v) ->
          typecheck $"Int {v}" TInt expectedType
          let name = randomString 10
          return $"(@{name})", [ name, Sql.int64 v ], TInt

        | EBool(_, v) ->
          typecheck $"Bool {v}" TBool expectedType
          let name = randomString 10
          return $"(@{name})", [ name, Sql.bool v ], TBool

        | EUnit _ ->
          typecheck "Unit" TUnit expectedType
          let name = randomString 10
          return $"(@{name})", [ name, Sql.int64 0L ], TUnit

        | EFloat(_, v) ->
          typecheck $"Float {v}" TFloat expectedType
          let name = randomString 10
          return $"(@{name})", [ name, Sql.double v ], TFloat

        | EString(_, parts) ->
          let! strParts, vars =
            parts
            |> Ply.List.mapSequentially (fun part ->
              uply {
                match part with
                | StringText(s) ->
                  typecheck $"String \"{s}\"" TString expectedType
                  let name = randomString 10
                  return $"(@{name})", [ name, Sql.string s ]
                | StringInterpolation e ->
                  let! compiled = lts TString e
                  typecheck $"String interpolation" TString compiled.actualType
                  return compiled.sql, compiled.vars
              })
            |> Ply.map List.unzip

          let result = String.concat ", " strParts
          let strPart = $"concat({result})"
          let vars = List.concat vars

          return strPart, vars, TString

        | EChar(_, v) ->
          typecheck $"Char '{v}'" TChar expectedType
          let name = randomString 10
          return $"(@{name})", [ name, Sql.string v ], TChar

        | EList(_, items) ->
          match expectedType with
          | TVariable _ as expectedType
          | TList expectedType ->
            let! (sqls, vars, actualType) =
              Ply.List.foldSequentially
                (fun (prevSqls, prevVars, prevActualType) v ->
                  uply {
                    let! compiled = lts expectedType v
                    typecheck $"List item" compiled.actualType prevActualType

                    return
                      (prevSqls @ [ compiled.sql ],
                       prevVars @ compiled.vars,
                       compiled.actualType)
                  })
                ([], [], expectedType)
                items

            let sql =
              sqls
              |> String.concat ", "
              |> (fun s -> "((ARRAY[ " + s + " ] )::bigint[])")

            return (sql, vars, TList actualType)
          | _ -> return error "Expected a List"


        | EFieldAccess(_, EVariable(_, v), fieldname) when v = paramName ->
          // Because this is the param name, we know its type to be dbType

          let! dbFieldType =
            uply {
              match dbTypeRef with
              // TYPESCLEANUP use args
              | TCustomType(typeName, args) ->
                match! Types.find typeName types with
                // TODO: Deal with alias of record type
                | Some({ definition = TypeDeclaration.Alias _ }) ->
                  return
                    error2
                      "The datastore's type is not a record"
                      (TypeName.toString typeName)
                | Some({ definition = TypeDeclaration.Record(f1, fields) }) ->
                  let field = f1 :: fields |> List.find (fun f -> f.name = fieldname)
                  match field with
                  | Some v -> return v.typ
                  | None ->
                    return
                      error2 "The datastore does not have a field named" fieldname
                | Some({ definition = TypeDeclaration.Enum _ }) ->
                  return
                    error2
                      "The datastore's type is not a record"
                      (TypeName.toString typeName)
                | None ->
                  return
                    error2
                      "The datastore does not have a type named"
                      (TypeName.toString typeName)
              | _ -> return error "The datastore is not a record"
            }

          typecheck fieldname dbFieldType expectedType

          let primitiveFieldType t =
            match t with
            | TString -> "text"
            | TInt -> "bigint"
            | TFloat -> "double precision"
            | TBool -> "bool"
            | TDateTime -> "timestamp with time zone"
            | TChar -> "text"
            | TUuid -> "uuid"
            | TUnit -> "bigint"
            | _ -> error $"We do not support this type of DB field yet: {t}"

          let fieldname = escapeFieldname fieldname
          match dbFieldType with
          | TString
          | TInt
          | TFloat
          | TBool
          | TDateTime
          | TChar
          | TUuid
          | TUnit ->
            let typename = primitiveFieldType dbFieldType
            return $"((data::jsonb->>'{fieldname}')::{typename})", [], dbFieldType
          | TList t ->
            let typename = primitiveFieldType t
            let sql =
              $"(ARRAY(SELECT jsonb_array_elements_text(data::jsonb->'{fieldname}')::{typename}))::{typename}[]"
            return (sql, [], dbFieldType)
          | _ ->
            return
              error $"We do not support this type of DB field yet: {dbFieldType}"
        | _ -> return error $"We do not yet support compiling this code: {expr}"
      }

    assert_
      "typeReference is concrete"
      [ "actualType", actualType
        "expectedType", expectedType
        "dbTypeRef", dbTypeRef
        "expr", expr
        "sql", sql
        "vars", vars ]
      (actualType.isConcrete ())

    return { sql = sql; vars = vars; actualType = actualType }
  }


//  Trying to get rid of complex expressions, including values which can be
//  evaluated at compile-time, expressions that rely on external values. We do
//  this by evaluating them and moving their results into the symbol table.
//
//  The purpose of this step is as a convenience to the user. We could force
//  them to rewrite:
//
//   Db.query Person \value ->
//     value.age < Int.sqrt (String.length (String.append a b))
//
//  into
//
//   let myAge = Int.sqrt (String.length (String::append a b))
//   Db.query Person \value ->
//     value.age < myAge
//
//  This is simply a convenience function to do that. Since users don't have a
//  good understanding of where execution is happening, they expect to be able
//  to do this, and really they're not wrong.
//
//  This should work on all expressions which operate on known values at
//  run-time (since this compiler operates at run-time, we have all the values
//  except the ones in the DB).
//
//  Expects inlining to have finished first, so that it has all the values it
//  needs in the right place.
let partiallyEvaluate
  (state : ExecutionState)
  (paramName : string)
  (symtable : Symtable)
  (body : Expr)
  : Ply.Ply<DvalMap * Expr> =
  uply {

    // This isn't really a good implementation, but right now we only do
    // straight-line code here, so it should work
    let symtable = ref symtable

    let exec (expr : Expr) : Ply.Ply<Expr> =
      uply {
        let newName = "dark_generated_" + randomString 8
        let! value = LibExecution.Interpreter.eval state symtable.Value expr
        symtable.Value <- Map.add newName value symtable.Value
        return (EVariable(gid (), newName))
      }

    let f (expr : Expr) : Ply.Ply<Expr> =
      uply {
        // We list any construction that we think is safe to evaluate in now in the
        // interpreter instead of in the DB. Anything immutable should be good,
        // including literals and variables with known values (so not `paramName`)
        match expr with
        | EFieldAccess(_, EVariable(_, name), _) when name <> paramName ->
          return! exec expr
        | EFieldAccess(_, ERecord _, _) ->
          // inlining can create these situations
          return! exec expr
        | EAnd(_, EBool _, EBool _)
        | EOr(_, EBool _, EBool _) -> return! exec expr
        | EAnd(_, EBool _, EVariable(_, name))
        | EAnd(_, EVariable(_, name), EBool _)
        | EOr(_, EBool _, EVariable(_, name))
        | EOr(_, EVariable(_, name), EBool _) when name <> paramName ->
          return! exec expr
        | EOr(_, EVariable(_, name1), EVariable(_, name2))
        | EAnd(_, EVariable(_, name1), EVariable(_, name2)) when
          name1 <> paramName && name2 <> paramName
          ->
          return! exec expr
        | EApply(_, _, typeArgs, args) ->
          let rec fullySpecified (expr : Expr) =
            match expr with
            | EInt _
            | EBool _
            | EUnit _
            | EFloat _
            | EString _
            | EChar _
            | EVariable _ -> true
            | ETuple(_, e1, e2, rest) -> List.all fullySpecified (e1 :: e2 :: rest)
            | EList(_, exprs) -> List.all fullySpecified exprs
            | _ -> false

          if List.all fullySpecified args && typeArgs = [] then
            // TODO: should limit this further to pure functions.
            return! exec expr
          else
            return expr
        | EString _
        | EInt _
        | EFloat _
        | EBool _
        | EUnit _
        | EConstant _
        | EChar _
        | ELet _
        | EIf _
        | ELambda _
        | EFieldAccess _
        | EVariable _
        | EList _
        | ETuple _
        | ERecord _
        | ERecordUpdate _
        | EDict _
        | EEnum _
        | EMatch _
        | EAnd _
        | EOr _ -> return expr
      }

    // This is a copy of Ast.postTraversal, made to  work with uplys
    let rec postTraversal (expr : Expr) : Ply.Ply<Expr> =
      let r = postTraversal

      uply {
        let! result =
          uply {
            match expr with
            | EInt _
            | EString _
            | EVariable _
            | EChar _
            | EBool _
            | EUnit _
            | EConstant _
            | EFloat _ -> return expr
            | ELet(id, pat, rhs, next) ->
              let! rhs = r rhs
              let! next = r next
              return ELet(id, pat, rhs, next)
            | EApply(id, fnName, typeArgs, exprs) ->
              let! exprs = Ply.List.mapSequentially r exprs
              return EApply(id, fnName, typeArgs, exprs)
            | EIf(id, cond, ifexpr, elseexpr) ->
              let! cond = r cond
              let! ifexpr = r ifexpr
              let! elseexpr = r elseexpr
              return EIf(id, cond, ifexpr, elseexpr)
            | EFieldAccess(id, expr, fieldname) ->
              let! expr = r expr
              return EFieldAccess(id, expr, fieldname)
            | ELambda(id, names, expr) ->
              let! expr = r expr
              return ELambda(id, names, expr)
            | EList(id, exprs) ->
              let! exprs = Ply.List.mapSequentially r exprs
              return EList(id, exprs)
            | ETuple(id, first, second, theRest) ->
              let! first = r first
              let! second = r second
              let! theRest = Ply.List.mapSequentially r theRest
              return ETuple(id, first, second, theRest)
            | EMatch(id, mexpr, pairs) ->
              let! mexpr = r mexpr

              let! pairs =
                Ply.List.mapSequentially
                  (fun (pat, expr) ->
                    uply {
                      let! expr = r expr
                      return (pat, expr)
                    })
                  pairs

              return EMatch(id, mexpr, pairs)
            | ERecord(id, typeName, fields) ->
              let! fields =
                Ply.List.mapSequentially
                  (fun (name, expr) ->
                    uply {
                      let! expr = r expr
                      return (name, expr)
                    })
                  fields

              return ERecord(id, typeName, fields)
            | ERecordUpdate(id, record, updates) ->
              let! updates =
                Ply.List.mapSequentially
                  (fun (name, expr) ->
                    uply {
                      let! expr = r expr
                      return (name, expr)
                    })
                  updates
              let! record = r record
              return ERecordUpdate(id, record, updates)
            | EDict(id, fields) ->
              let! fields =
                Ply.List.mapSequentially
                  (fun (key, expr) ->
                    uply {
                      let! expr = r expr
                      return (key, expr)
                    })
                  fields

              return EDict(id, fields)
            | EEnum(id, typeName, caseName, fields) ->
              let! fields = Ply.List.mapSequentially r fields
              return EEnum(id, typeName, caseName, fields)
            | EAnd(id, left, right) ->
              let! left = r left
              let! right = r right
              return EAnd(id, left, right)
            | EOr(id, left, right) ->
              let! left = r left
              let! right = r right
              return EOr(id, left, right)
          }

        return! f result
      }

    let! result = postTraversal body
    return (symtable.Value, result)
  }



let compileLambda
  (state : ExecutionState)
  (symtable : DvalMap)
  (paramName : string)
  (dbType : TypeReference)
  (body : Expr)
  : Ply<string * List<string * SqlValue>> =
  uply {
    let! symtable, body =
      body
      // Replace threads with nested function calls - simplifies all later passes
      |> canonicalize
      // Inline the rhs of any let within the lambda body. See comment for more
      // details.
      |> inline' paramName Map.empty
      // Replace expressions which can be calculated now with their result. See
      // comment for more details.
      |> partiallyEvaluate state paramName symtable
      |> Ply.TplPrimitives.runPlyAsTask

    let types = ExecutionState.availableTypes state

<<<<<<< HEAD
    let sql, vars, _expectedType =
      lambdaToSql
        state.libraries.builtInFns
        state.libraries.builtInConstants
        types
        symtable
        paramName
        dbType
        TBool
        body

    return (sql, vars)
=======
    let! compiled =
      lambdaToSql state.builtIns.fns types symtable paramName dbType TBool body

    return (compiled.sql, compiled.vars)
>>>>>>> a1ee1736
  }<|MERGE_RESOLUTION|>--- conflicted
+++ resolved
@@ -270,232 +270,29 @@
   (dbTypeRef : TypeReference)
   (expectedType : TypeReference)
   (expr : Expr)
-<<<<<<< HEAD
-  : string * List<string * SqlValue> * TypeReference =
-  let lts (expectedType : TypeReference) (expr : Expr) =
-    lambdaToSql fns constants types symtable paramName dbTypeRef expectedType expr
-
-  let (sql, vars, actualType) =
-    match expr with
-    | EConstant(_, (FQName.BuiltIn name as fqName)) ->
-      let nameStr = ConstantName.toString fqName
-      match Map.get name constants with
-      | Some c ->
-        typecheck nameStr c.typ expectedType
-        let random = randomString 8
-        let newname = $"{nameStr}_{random}"
-        let (sqlValue, actualType) = dvalToSql expectedType c.body
-        $"(@{newname})", [ newname, sqlValue ], actualType
-      | None ->
-        error
-          $"Only builtin constants can be used in queries right now; {nameStr} is not a builtin constant"
-
-    | EApply(_, FnTargetName(FQName.BuiltIn name as fqName), [], args) ->
-      let nameStr = FnName.toString fqName
-      match Map.get name fns with
-      | Some fn ->
-        // check the abstract type here. We will check the concrete type later
-        typecheck nameStr fn.returnType expectedType
-
-        let actualTypes, argSqls, sqlVars =
-          let paramCount = List.length fn.parameters
-          let argCount = List.length args
-
-          if argCount = paramCount then
-
-            // While checking the arguments, record the actual types for any abstract
-            // types so that we can compare them and give a good error message as well
-            // as have the types for the correct Npgsql wrapper for lists and other
-            // polymorphic values
-            List.fold2
-              (fun (actualTypes, prevSqls, prevVars) argExpr (param : BuiltInParam) ->
-                let sql, vars, argActualType = lts param.typ argExpr
-                let newActuals =
-                  match param.typ with
-                  | TVariable name ->
-                    match Map.get name actualTypes with
-                    // We've seen this type before, check it matches
-                    | Some expected ->
-                      typecheck param.name argActualType expected
-                      actualTypes
-                    | None -> Map.add name argActualType actualTypes
-                  | _ -> actualTypes
-
-                newActuals, prevSqls @ [ sql ], prevVars @ vars)
-
-              (Map.empty, [], [])
-              args
-              fn.parameters
-          else
-            error
-              $"{nameStr} has {paramCount} functions but we have {argCount} arguments"
-
-        // Check the unified return type (basic on the actual arguments) against the
-        // expected type
-        let returnType =
-          match fn.returnType with
-          | TVariable name ->
-            match Map.get name actualTypes with
-            | Some typ -> typ
-            | None -> error "Could not find return type"
-          | TList(TVariable name) ->
-            match Map.get name actualTypes with
-            | Some typ -> TList typ
-            | None -> error "Could not find return type"
-          | typ -> typ
-
-        typecheck nameStr returnType expectedType
-
-
-        match fn, argSqls with
-        | { sqlSpec = SqlBinOp op }, [ argL; argR ] ->
-          $"({argL} {op} {argR})", sqlVars, returnType
-        | { sqlSpec = SqlUnaryOp op }, [ argSql ] ->
-          $"({op} {argSql})", sqlVars, returnType
-        | { sqlSpec = SqlFunction fnname }, _ ->
-          let argSql = String.concat ", " argSqls
-          $"({fnname}({argSql}))", sqlVars, returnType
-        | { sqlSpec = SqlFunctionWithPrefixArgs(fnName, fnArgs) }, _ ->
-          let argSql = fnArgs @ argSqls |> String.concat ", "
-          $"({fnName} ({argSql}))", sqlVars, returnType
-        | { sqlSpec = SqlFunctionWithSuffixArgs(fnName, fnArgs) }, _ ->
-          let argSql = argSqls @ fnArgs |> String.concat ", "
-          $"({fnName} ({argSql}))", sqlVars, returnType
-        | { sqlSpec = SqlCallback2 fn }, [ arg1; arg2 ] ->
-          $"({fn arg1 arg2})", sqlVars, returnType
-        | _, _ -> error $"This function ({nameStr}) is not yet implemented"
-      | None ->
-        error
-          $"Only builtin functions can be used in queries right now; {nameStr} is not a builtin function"
-
-    | EAnd(_, left, right) ->
-      let leftSql, leftVars, leftActual = lts TBool left
-      let rightSql, rightVars, rightActual = lts TBool right
-      typecheck "left side of and" leftActual TBool
-      typecheck "right side of and" rightActual TBool
-      $"({leftSql} AND {rightSql})", leftVars @ rightVars, TBool
-
-
-    | EOr(_, left, right) ->
-      let leftSql, leftVars, leftActual = lts TBool left
-      let rightSql, rightVars, rightActual = lts TBool right
-      typecheck "left side of or" leftActual TBool
-      typecheck "right side of or" rightActual TBool
-      $"({leftSql} OR {rightSql})", leftVars @ rightVars, TBool
-
-
-    // TYPESCLEANUP - this could be the paramName, now that we support more than
-    // records here.
-    | EVariable(_, varname) ->
-      match Map.get varname symtable with
-      | Some dval ->
-        typecheckDval $"variable {varname}" types dval expectedType
-        let random = randomString 8
-        let newname = $"{varname}_{random}"
-        // Fetch the actualType here as well as we might be passing in an abstract
-        // type.
-        let (sqlValue, actualType) = dvalToSql expectedType dval
-        $"(@{newname})", [ newname, sqlValue ], actualType
-      | None -> error $"This variable is not defined: {varname}"
-
-    | EInt(_, v) ->
-      typecheck $"Int {v}" TInt expectedType
-      let name = randomString 10
-      $"(@{name})", [ name, Sql.int64 v ], TInt
-
-    | EBool(_, v) ->
-      typecheck $"Bool {v}" TBool expectedType
-      let name = randomString 10
-      $"(@{name})", [ name, Sql.bool v ], TBool
-
-    | EUnit _ ->
-      typecheck "Unit" TUnit expectedType
-      let name = randomString 10
-      $"(@{name})", [ name, Sql.int64 0L ], TUnit
-
-    | EFloat(_, v) ->
-      typecheck $"Float {v}" TFloat expectedType
-      let name = randomString 10
-      $"(@{name})", [ name, Sql.double v ], TFloat
-
-    | EString(_, parts) ->
-      let strParts, vars =
-        parts
-        |> List.map (fun part ->
-          match part with
-          | StringText(s) ->
-            typecheck $"String \"{s}\"" TString expectedType
-            let name = randomString 10
-            $"(@{name})", [ name, Sql.string s ]
-          | StringInterpolation e ->
-            let strPart, vars, actualType = lts TString e
-            typecheck $"String interpolation" TString actualType
-            strPart, vars)
-        |> List.unzip
-      let result = String.concat ", " strParts
-      let strPart = $"concat({result})"
-      let vars = vars |> List.concat
-      strPart, vars, TString
-
-    | EChar(_, v) ->
-      typecheck $"Char '{v}'" TChar expectedType
-      let name = randomString 10
-      $"(@{name})", [ name, Sql.string v ], TChar
-
-    | EList(_, items) ->
-      match expectedType with
-      | TVariable _ as expectedType
-      | TList expectedType ->
-        let sqls, vars, actualType =
-          List.fold
-            ([], [], expectedType)
-            (fun (prevSqls, prevVars, prevActualType) v ->
-              let sql, vars, actualType = lts expectedType v
-              typecheck $"List item" actualType prevActualType
-              prevSqls @ [ sql ], prevVars @ vars, actualType)
-            items
-        let sql =
-          sqls
-          |> String.concat ", "
-          |> (fun s -> "((ARRAY[ " + s + " ] )::bigint[])")
-        (sql, vars, TList actualType)
-      | _ -> error "Expected a List"
-
-
-    | EFieldAccess(_, EVariable(_, v), fieldname) when v = paramName ->
-      // Because this is the param name, we know its type to be dbType
-
-      let dbFieldType =
-        match dbTypeRef with
-        // TYPESCLEANUP use args
-        | TCustomType(typeName, args) ->
-          match Types.find typeName types with
-          // TODO: Deal with alias of record type
-          | Some(CustomType.Alias _) ->
-            error2
-              "The datastore's type is not a record"
-              (TypeName.toString typeName)
-          | Some(CustomType.Record(f1, fields)) ->
-            let field = f1 :: fields |> List.find (fun f -> f.name = fieldname)
-            match field with
-            | Some v -> v.typ
-            | None -> error2 "The datastore does not have a field named" fieldname
-          | Some(CustomType.Enum _) ->
-            error2
-              "The datastore's type is not a record"
-              (TypeName.toString typeName)
-=======
   : Ply<CompiledSqlQuery> =
   uply {
     let lts (expectedType : TypeReference) (expr : Expr) : Ply<CompiledSqlQuery> =
-      lambdaToSql fns types symtable paramName dbTypeRef expectedType expr
+      lambdaToSql fns constants types symtable paramName dbTypeRef expectedType expr
 
     let! (sql, vars, actualType) =
       uply {
         match expr with
+        | EConstant(_, (FQName.BuiltIn name as fqName)) ->
+          let nameStr = ConstantName.toString fqName
+          match Map.get name constants with
+          | Some c ->
+            typecheck nameStr c.typ expectedType
+            let random = randomString 8
+            let newname = $"{nameStr}_{random}"
+            let (sqlValue, actualType) = dvalToSql expectedType c.body
+            $"(@{newname})", [ newname, sqlValue ], actualType
+          | None ->
+            error
+              $"Only builtin constants can be used in queries right now; {nameStr} is not a builtin constant"
+
         | EApply(_, FnTargetName(FQName.BuiltIn name as fqName), [], args) ->
           let nameStr = FnName.toString fqName
-
           match Map.get name fns with
           | Some fn ->
             // check the abstract type here. We will check the concrete type later
@@ -581,7 +378,6 @@
               | { sqlSpec = SqlCallback2 fn }, [ arg1; arg2 ] ->
                 $"({fn arg1 arg2})", sqlVars, returnType
               | _, _ -> error $"This function ({nameStr}) is not yet implemented"
->>>>>>> a1ee1736
           | None ->
             return
               error
@@ -1022,23 +818,8 @@
 
     let types = ExecutionState.availableTypes state
 
-<<<<<<< HEAD
-    let sql, vars, _expectedType =
-      lambdaToSql
-        state.libraries.builtInFns
-        state.libraries.builtInConstants
-        types
-        symtable
-        paramName
-        dbType
-        TBool
-        body
-
-    return (sql, vars)
-=======
     let! compiled =
       lambdaToSql state.builtIns.fns types symtable paramName dbType TBool body
 
     return (compiled.sql, compiled.vars)
->>>>>>> a1ee1736
   }