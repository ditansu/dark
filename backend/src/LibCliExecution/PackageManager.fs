module LibCliExecution.PackageManager

open System.Threading.Tasks
open FSharp.Control.Tasks

open Prelude
open Tablecloth

module RT = LibExecution.RuntimeTypes
module PT = LibExecution.ProgramTypes
module PT2RT = LibExecution.ProgramTypesToRuntimeTypes

open System

type ID = uint64
type TLID = uint64

type Sign =
  | Positive
  | Negative


module NameResolutionError =
  type ErrorType =
    | NotFound
    | ExpectedEnumButNot
    | ExpectedRecordButNot
    | MissingModuleName
    | InvalidPackageName

  type NameType =
    | Function
    | Type
    | Constant

  type Error = { errorType : ErrorType; nameType : NameType; names : List<string> }


module ProgramTypes =
  type NameResolution<'a> = Result<'a, NameResolutionError.Error>

  module FQName =
    type BuiltIn<'name> = { modules : List<string>; name : 'name; version : int }

    type Package<'name> =
      { owner : string; modules : List<string>; name : 'name; version : int }

    type FQName<'name> =
      | BuiltIn of BuiltIn<'name>
      | Package of Package<'name>


  module TypeName =
    type Name = TypeName of String
    type TypeName = FQName.FQName<Name>
    type BuiltIn = FQName.BuiltIn<Name>
    type Package = FQName.Package<Name>

  module FnName =
    type Name = FnName of String
    type FnName = FQName.FQName<Name>
    type BuiltIn = FQName.BuiltIn<Name>
    type Package = FQName.Package<Name>

  module ConstantName =
    type Name = ConstantName of string
    type ConstantName = FQName.FQName<Name>
    type BuiltIn = FQName.BuiltIn<Name>
    type Package = FQName.Package<Name>


  type TypeReference =
    | TVariable of String
    | TUnit
    | TBool
    | TInt
    | TFloat
    | TChar
    | TString
    | TDateTime
    | TUuid
    | TBytes
    | TPassword
    | TList of TypeReference
    | TTuple of TypeReference * TypeReference * List<TypeReference>
    | TDict of TypeReference
    | TCustomType of
      NameResolution<TypeName.TypeName> *
      typeArgs : List<TypeReference>
    | TDB of TypeReference
    | TFn of NEList<TypeReference> * TypeReference

  type LetPattern =
    | LPVariable of ID * name : String
    | LPTuple of ID * LetPattern * LetPattern * List<LetPattern>

  type MatchPattern =
    | MPVariable of ID * String
    | MPUnit of ID
    | MPBool of ID * bool
    | MPInt of ID * int
    | MPFloat of ID * Sign * String * String
    | MPChar of ID * String
    | MPString of ID * String
    | MPList of ID * List<MatchPattern>
    | MPListCons of ID * head : MatchPattern * tail : MatchPattern
    | MPTuple of ID * MatchPattern * MatchPattern * List<MatchPattern>
    | MPEnum of ID * caseName : String * fieldPats : List<MatchPattern>

  type BinaryOperation =
    | BinOpAnd
    | BinOpOr

  type InfixFnName =
    | ArithmeticPlus
    | ArithmeticMinus
    | ArithmeticMultiply
    | ArithmeticDivide
    | ArithmeticModulo
    | ArithmeticPower
    | ComparisonGreaterThan
    | ComparisonGreaterThanOrEqual
    | ComparisonLessThan
    | ComparisonLessThanOrEqual
    | ComparisonEquals
    | ComparisonNotEquals
    | StringConcat

  type Infix =
    | InfixFnCall of InfixFnName
    | BinOp of BinaryOperation

  type StringSegment =
    | StringText of string
    | StringInterpolation of Expr

  and PipeExpr =
    | EPipeVariable of ID * string
    | EPipeLambda of ID * NEList<ID * string> * Expr
    | EPipeInfix of ID * Infix * Expr
    | EPipeFnCall of
      ID *
      NameResolution<FnName.FnName> *
      typeArgs : List<TypeReference> *
      args : List<Expr>
    | EPipeEnum of
      ID *
      typeName : NameResolution<TypeName.TypeName> *
      caseName : String *
      fields : List<Expr>


  and Expr =
    | EUnit of ID

    | EBool of ID * bool
    | EInt of ID * int
    | EFloat of ID * Sign * string * string
    | EChar of ID * string
    | EString of ID * List<StringSegment>

    | EConstant of ID * NameResolution<ConstantName.ConstantName>

    | EList of ID * List<Expr>
    | EDict of ID * List<String * Expr>
    | ETuple of ID * Expr * Expr * List<Expr>
    | ERecord of ID * NameResolution<TypeName.TypeName> * List<string * Expr>
    | EEnum of
      ID *
      typeName : NameResolution<TypeName.TypeName> *
      caseName : String *
      fields : List<Expr>

    | ELet of ID * LetPattern * Expr * Expr
    | EFieldAccess of ID * Expr * String
    | EVariable of ID * String

    | EIf of ID * Expr * Expr * Expr
    | EMatch of ID * arg : Expr * cases : List<MatchPattern * Expr>
    | EPipe of ID * Expr * List<PipeExpr>

    | EInfix of ID * Infix * Expr * Expr
    | ELambda of ID * NEList<ID * string> * Expr
    | EApply of ID * Expr * typeArgs : List<TypeReference> * args : NEList<Expr>
    | EFnName of ID * NameResolution<FnName.FnName>
    | ERecordUpdate of ID * record : Expr * updates : NEList<String * Expr>


  type Deprecation<'name> =
    | NotDeprecated
    | RenamedTo of 'name
    | ReplacedBy of 'name
    | DeprecatedBecause of string

<<<<<<< HEAD
  module NameResolution =
    type ErrorType =
      | NotFound
      | MissingModuleName
      | InvalidPackageName

    type NameType =
      | Function
      | Type
      | Constant

    type Error = { errorType : ErrorType; nameType : NameType; names : List<string> }

  module ProgramTypes =
    type NameResolution<'a> = Result<'a, NameResolution.Error>

    module FQName =
      type BuiltIn<'name> = { modules : List<string>; name : 'name; version : int }

      type Package<'name> =
        { owner : string; modules : List<string>; name : 'name; version : int }

      type T<'name> =
        | BuiltIn of BuiltIn<'name>
        | Package of Package<'name>

    module TypeName =
      type Name = TypeName of String
      type T = FQName.T<Name>
      type BuiltIn = FQName.BuiltIn<Name>
      type Package = FQName.Package<Name>

    module FnName =
      type Name = FnName of String
      type T = FQName.T<Name>
      type BuiltIn = FQName.BuiltIn<Name>
      type Package = FQName.Package<Name>

    module ConstantName =
      type Name = ConstantName of string
      type T = FQName.T<Name>
      type BuiltIn = FQName.BuiltIn<Name>
      type Package = FQName.Package<Name>



    type TypeReference =
      | TVariable of String
      | TUnit
      | TBool
      | TInt
      | TFloat
      | TChar
      | TString
      | TDateTime
      | TUuid
      | TBytes
      | TPassword
      | TList of TypeReference
      | TTuple of TypeReference * TypeReference * List<TypeReference>
      | TDict of TypeReference
      | TCustomType of NameResolution<TypeName.T> * typeArgs : List<TypeReference>
      | TDB of TypeReference
      | TFn of NEList<TypeReference> * TypeReference

    type LetPattern =
      | LPVariable of ID * name : String
      | LPTuple of ID * LetPattern * LetPattern * List<LetPattern>

    type MatchPattern =
      | MPVariable of ID * String
      | MPUnit of ID
      | MPBool of ID * bool
      | MPInt of ID * int
      | MPFloat of ID * Sign * String * String
      | MPChar of ID * String
      | MPString of ID * String
      | MPList of ID * List<MatchPattern>
      | MPListCons of ID * head : MatchPattern * tail : MatchPattern
      | MPTuple of ID * MatchPattern * MatchPattern * List<MatchPattern>
      | MPEnum of ID * caseName : String * fieldPats : List<MatchPattern>

    type BinaryOperation =
      | BinOpAnd
      | BinOpOr

    type InfixFnName =
      | ArithmeticPlus
      | ArithmeticMinus
      | ArithmeticMultiply
      | ArithmeticDivide
      | ArithmeticModulo
      | ArithmeticPower
      | ComparisonGreaterThan
      | ComparisonGreaterThanOrEqual
      | ComparisonLessThan
      | ComparisonLessThanOrEqual
      | ComparisonEquals
      | ComparisonNotEquals
      | StringConcat

    type Infix =
      | InfixFnCall of InfixFnName
      | BinOp of BinaryOperation

    type StringSegment =
      | StringText of string
      | StringInterpolation of Expr

    and PipeExpr =
      | EPipeVariable of ID * string
      | EPipeLambda of ID * NEList<ID * string> * Expr
      | EPipeInfix of ID * Infix * Expr
      | EPipeFnCall of
        ID *
        NameResolution<FnName.T> *
        typeArgs : List<TypeReference> *
        args : List<Expr>
      | EPipeEnum of
        ID *
        typeName : NameResolution<TypeName.T> *
        caseName : String *
        fields : List<Expr>


    and Expr =
      | EUnit of ID

      | EBool of ID * bool
      | EInt of ID * int
      | EFloat of ID * Sign * string * string
      | EChar of ID * string
      | EString of ID * List<StringSegment>

      | EConstant of ID * NameResolution<ConstantName.T>

      | EList of ID * List<Expr>
      | EDict of ID * List<String * Expr>
      | ETuple of ID * Expr * Expr * List<Expr>
      | ERecord of ID * NameResolution<TypeName.T> * List<string * Expr>
      | ERecordUpdate of ID * record : Expr * updates : NEList<String * Expr>
      | EEnum of
        ID *
        typeName : NameResolution<TypeName.T> *
        caseName : String *
        fields : List<Expr>

      | ELet of ID * LetPattern * Expr * Expr
      | EFieldAccess of ID * Expr * String
      | EVariable of ID * String

      | EIf of ID * cond : Expr * thenExpr : Expr * elseExpr : option<Expr>
      | EMatch of ID * arg : Expr * cases : List<MatchPattern * Expr>
      | EPipe of ID * Expr * List<PipeExpr>

      | EInfix of ID * Infix * Expr * Expr
      | ELambda of ID * NEList<ID * string> * Expr
      | EApply of ID * Expr * typeArgs : List<TypeReference> * args : NEList<Expr>
      | EFnName of ID * NameResolution<FnName.T>

    type Deprecation<'name> =
      | NotDeprecated
      | RenamedTo of 'name
      | ReplacedBy of 'name
      | DeprecatedBecause of string

    module TypeDeclaration =
      type RecordField = { name : string; typ : TypeReference; description : string }

      type EnumField =
        { typ : TypeReference; label : Option<string>; description : string }

      type EnumCase =
        { name : string; fields : List<EnumField>; description : string }

      type Definition =
        | Alias of TypeReference
        | Record of NEList<RecordField>
        | Enum of NEList<EnumCase>

      type T = { typeParams : List<string>; definition : Definition }


    module PackageType =
      type T =
        { tlid : TLID
          id : Guid
          name : TypeName.Package
          declaration : TypeDeclaration.T
          description : string
          deprecated : Deprecation<TypeName.T> }


    module PackageFn =
      type Parameter = { name : String; typ : TypeReference; description : String }

      type T =
        { tlid : TLID
          id : Guid
          name : FnName.Package
          body : Expr
          typeParams : List<String>
          parameters : NEList<Parameter>
          returnType : TypeReference
          description : String
          deprecated : Deprecation<FnName.T> }

    type Const =
      | CInt of int64
      | CBool of bool
      | CString of string
      | CChar of string
      | CFloat of Sign * string * string
      | CUnit
      | CTuple of first : Const * second : Const * rest : List<Const>
      | CEnum of NameResolution<TypeName.T> * caseName : string * List<Const>

    module PackageConstant =
      type T =
        { tlid : TLID
          id : Guid
          name : ConstantName.Package
          description : String
          deprecated : Deprecation<ConstantName.T>
          body : Const }

module ET = LanguageToolsTypesFork
module EPT = ET.ProgramTypes
=======

  module TypeDeclaration =
    type RecordField = { name : string; typ : TypeReference; description : string }

    type EnumField =
      { typ : TypeReference; label : Option<string>; description : string }

    type EnumCase = { name : string; fields : List<EnumField>; description : string }

    type Definition =
      | Alias of TypeReference
      | Record of NEList<RecordField>
      | Enum of NEList<EnumCase>

    type TypeDeclaration = { typeParams : List<string>; definition : Definition }


  type PackageType =
    { tlid : TLID
      id : Guid
      name : TypeName.Package
      declaration : TypeDeclaration.TypeDeclaration
      description : string
      deprecated : Deprecation<TypeName.TypeName> }


  module PackageFn =
    type Parameter = { name : String; typ : TypeReference; description : String }

    type PackageFn =
      { tlid : TLID
        id : Guid
        name : FnName.Package
        body : Expr
        typeParams : List<String>
        parameters : NEList<Parameter>
        returnType : TypeReference
        description : String
        deprecated : Deprecation<FnName.FnName> }

  type Const =
    | CInt of int64
    | CBool of bool
    | CString of string
    | CChar of string
    | CFloat of Sign * string * string
    | CUnit
    | CTuple of first : Const * second : Const * rest : List<Const>
    | CEnum of NameResolution<TypeName.TypeName> * caseName : string * List<Const>

  type PackageConstant =
    { tlid : TLID
      id : Guid
      name : ConstantName.Package
      description : String
      deprecated : Deprecation<ConstantName.ConstantName>
      body : Const }

module EPT = ProgramTypes
>>>>>>> 8e67492e

module ExternalTypesToProgramTypes =
  module NameResolutionError =
    module NameType =
      let toPT
        (nameType : NameResolutionError.NameType)
        : LibExecution.NameResolutionError.NameType =
        match nameType with
        | NameResolutionError.Type -> LibExecution.NameResolutionError.Type
        | NameResolutionError.Function -> LibExecution.NameResolutionError.Function
        | NameResolutionError.Constant -> LibExecution.NameResolutionError.Constant

    module ErrorType =
      let toPT
        (err : NameResolutionError.ErrorType)
        : LibExecution.NameResolutionError.ErrorType =
        match err with
        | NameResolutionError.ErrorType.NotFound ->
          LibExecution.NameResolutionError.NotFound
        | NameResolutionError.MissingModuleName ->
          LibExecution.NameResolutionError.MissingModuleName
        | NameResolutionError.InvalidPackageName ->
          LibExecution.NameResolutionError.InvalidPackageName
        | NameResolutionError.ExpectedEnumButNot ->
          LibExecution.NameResolutionError.ExpectedEnumButNot
        | NameResolutionError.ExpectedRecordButNot ->
          LibExecution.NameResolutionError.ExpectedRecordButNot

    module Error =
      let toPT
        (err : NameResolutionError.Error)
        : LibExecution.NameResolutionError.Error =
        { errorType = ErrorType.toPT err.errorType
          nameType = NameType.toPT err.nameType
          names = err.names }

  module NameResolution =
    let toPT
      (f : 's -> 'p)
      (result : EPT.NameResolution<'s>)
      : PT.NameResolution<'p> =
      match result with
      | Ok name -> Ok(f name)
      | Error err -> Error(NameResolutionError.Error.toPT err)


  module Sign =
    let toPT (s : Sign) : Prelude.Sign =
      match s with
      | Positive -> Prelude.Positive
      | Negative -> Prelude.Negative

  module TypeName =
    module BuiltIn =
      let toPT (b : EPT.TypeName.BuiltIn) : PT.TypeName.BuiltIn =
        { modules = b.modules
          name =
            match b.name with
            | EPT.TypeName.Name.TypeName name -> PT.TypeName.TypeName name
          version = b.version }

    module Package =
      let toPT (p : EPT.TypeName.Package) : PT.TypeName.Package =
        { owner = p.owner
          modules = p.modules
          name =
            match p.name with
            | EPT.TypeName.Name.TypeName name -> PT.TypeName.TypeName name
          version = p.version }

    let toPT (fqfn : EPT.TypeName.TypeName) : PT.TypeName.TypeName =
      match fqfn with
      | EPT.FQName.BuiltIn s -> PT.FQName.BuiltIn(BuiltIn.toPT s)
      | EPT.FQName.Package p -> PT.FQName.Package(Package.toPT p)


  module FnName =
    module BuiltIn =
      let toPT (b : EPT.FnName.BuiltIn) : PT.FnName.BuiltIn =
        { modules = b.modules
          name =
            match b.name with
            | EPT.FnName.Name.FnName name -> PT.FnName.FnName name
          version = b.version }

    module Package =
      let toPT (p : EPT.FnName.Package) : PT.FnName.Package =
        { owner = p.owner
          modules = p.modules
          name =
            match p.name with
            | EPT.FnName.Name.FnName name -> PT.FnName.FnName name
          version = p.version }

    let toPT (fqfn : EPT.FnName.FnName) : PT.FnName.FnName =
      match fqfn with
      | EPT.FQName.BuiltIn s -> PT.FQName.BuiltIn(BuiltIn.toPT s)
      | EPT.FQName.Package p -> PT.FQName.Package(Package.toPT p)

  module ConstantName =
    module BuiltIn =
      let toPT (b : EPT.ConstantName.BuiltIn) : PT.ConstantName.BuiltIn =
        { modules = b.modules
          name =
            match b.name with
            | EPT.ConstantName.Name.ConstantName name ->
              PT.ConstantName.ConstantName name
          version = b.version }

    module Package =
      let toPT (p : EPT.ConstantName.Package) : PT.ConstantName.Package =
        { owner = p.owner
          modules = p.modules
          name =
            match p.name with
            | EPT.ConstantName.Name.ConstantName name ->
              PT.ConstantName.ConstantName name
          version = p.version }

    let toPT (fqfn : EPT.ConstantName.ConstantName) : PT.ConstantName.ConstantName =
      match fqfn with
      | EPT.FQName.BuiltIn s -> PT.FQName.BuiltIn(BuiltIn.toPT s)
      | EPT.FQName.Package p -> PT.FQName.Package(Package.toPT p)



  module InfixFnName =
    let toPT (name : ProgramTypes.InfixFnName) : PT.InfixFnName =
      match name with
      | EPT.ArithmeticPlus -> PT.ArithmeticPlus
      | EPT.ArithmeticMinus -> PT.ArithmeticMinus
      | EPT.ArithmeticMultiply -> PT.ArithmeticMultiply
      | EPT.ArithmeticDivide -> PT.ArithmeticDivide
      | EPT.ArithmeticModulo -> PT.ArithmeticModulo
      | EPT.ArithmeticPower -> PT.ArithmeticPower
      | EPT.ComparisonGreaterThan -> PT.ComparisonGreaterThan
      | EPT.ComparisonGreaterThanOrEqual -> PT.ComparisonGreaterThanOrEqual
      | EPT.ComparisonLessThan -> PT.ComparisonLessThan
      | EPT.ComparisonLessThanOrEqual -> PT.ComparisonLessThanOrEqual
      | EPT.ComparisonEquals -> PT.ComparisonEquals
      | EPT.ComparisonNotEquals -> PT.ComparisonNotEquals
      | EPT.StringConcat -> PT.StringConcat

  module TypeReference =
    let rec toPT (t : EPT.TypeReference) : PT.TypeReference =
      match t with
      | EPT.TInt -> PT.TInt
      | EPT.TFloat -> PT.TFloat
      | EPT.TBool -> PT.TBool
      | EPT.TUnit -> PT.TUnit
      | EPT.TString -> PT.TString
      | EPT.TList typ -> PT.TList(toPT typ)
      | EPT.TTuple(firstType, secondType, otherTypes) ->
        PT.TTuple(toPT firstType, toPT secondType, List.map toPT otherTypes)
      | EPT.TDict typ -> PT.TDict(toPT typ)
      | EPT.TDB typ -> PT.TDB(toPT typ)
      | EPT.TDateTime -> PT.TDateTime
      | EPT.TChar -> PT.TChar
      | EPT.TPassword -> PT.TPassword
      | EPT.TUuid -> PT.TUuid
      | EPT.TCustomType(t, typeArgs) ->
        PT.TCustomType(NameResolution.toPT TypeName.toPT t, List.map toPT typeArgs)
      | EPT.TBytes -> PT.TBytes
      | EPT.TVariable(name) -> PT.TVariable(name)
      | EPT.TFn(paramTypes, returnType) ->
        PT.TFn(NEList.map toPT paramTypes, toPT returnType)

  module BinaryOperation =
    let toPT (binop : EPT.BinaryOperation) : PT.BinaryOperation =
      match binop with
      | EPT.BinOpAnd -> PT.BinOpAnd
      | EPT.BinOpOr -> PT.BinOpOr

  module Infix =
    let toPT (infix : EPT.Infix) : PT.Infix =
      match infix with
      | EPT.InfixFnCall(fn) -> PT.InfixFnCall(InfixFnName.toPT fn)
      | EPT.BinOp binop -> PT.BinOp(BinaryOperation.toPT binop)

  module LetPattern =
    let rec toPT (p : EPT.LetPattern) : PT.LetPattern =
      match p with
      | EPT.LPVariable(id, str) -> PT.LPVariable(id, str)
      | EPT.LPTuple(id, first, second, theRest) ->
        PT.LPTuple(id, toPT first, toPT second, List.map toPT theRest)

  module MatchPattern =
    let rec toPT (p : EPT.MatchPattern) : PT.MatchPattern =
      match p with
      | EPT.MPVariable(id, str) -> PT.MPVariable(id, str)
      | EPT.MPEnum(id, caseName, fieldPats) ->
        PT.MPEnum(id, caseName, List.map toPT fieldPats)
      | EPT.MPInt(id, i) -> PT.MPInt(id, i)
      | EPT.MPBool(id, b) -> PT.MPBool(id, b)
      | EPT.MPChar(id, c) -> PT.MPChar(id, c)
      | EPT.MPString(id, s) -> PT.MPString(id, s)
      | EPT.MPFloat(id, s, w, f) -> PT.MPFloat(id, Sign.toPT s, w, f)
      | EPT.MPUnit id -> PT.MPUnit id
      | EPT.MPTuple(id, first, second, theRest) ->
        PT.MPTuple(id, toPT first, toPT second, List.map toPT theRest)
      | EPT.MPList(id, pats) -> PT.MPList(id, List.map toPT pats)
      | EPT.MPListCons(id, head, tail) -> PT.MPListCons(id, toPT head, toPT tail)


  module Expr =
    let rec toPT (e : EPT.Expr) : PT.Expr =
      match e with
      | EPT.EChar(id, char) -> PT.EChar(id, char)
      | EPT.EInt(id, num) -> PT.EInt(id, num)
      | EPT.EString(id, segment) ->
        PT.EString(id, List.map stringSegmentToPT segment)
      | EPT.EFloat(id, sign, whole, fraction) ->
        PT.EFloat(id, Sign.toPT sign, whole, fraction)
      | EPT.EBool(id, b) -> PT.EBool(id, b)
      | EPT.EUnit id -> PT.EUnit id
      | EPT.EConstant(id, name) ->
        PT.EConstant(id, NameResolution.toPT ConstantName.toPT name)
      | EPT.EVariable(id, var) -> PT.EVariable(id, var)
      | EPT.EFieldAccess(id, obj, fieldname) ->
        PT.EFieldAccess(id, toPT obj, fieldname)
      | EPT.EApply(id, name, typeArgs, args) ->
        PT.EApply(
          id,
          toPT name,
          List.map TypeReference.toPT typeArgs,
          NEList.map toPT args
        )
      | EPT.ELambda(id, vars, body) -> PT.ELambda(id, vars, toPT body)
      | EPT.ELet(id, pat, rhs, body) ->
        PT.ELet(id, LetPattern.toPT pat, toPT rhs, toPT body)
      | EPT.EIf(id, cond, thenExpr, elseExpr) ->
        PT.EIf(id, toPT cond, toPT thenExpr, Option.map toPT elseExpr)
      | EPT.EList(id, exprs) -> PT.EList(id, List.map toPT exprs)
      | EPT.ETuple(id, first, second, theRest) ->
        PT.ETuple(id, toPT first, toPT second, List.map toPT theRest)
      | EPT.ERecord(id, typeName, fields) ->
        PT.ERecord(
          id,
          NameResolution.toPT TypeName.toPT typeName,
          List.map (Tuple2.mapSecond toPT) fields
        )
      | EPT.ERecordUpdate(id, record, updates) ->
        PT.ERecordUpdate(
          id,
          toPT record,
          updates |> NEList.map (fun (name, expr) -> (name, toPT expr))
        )
      | EPT.EPipe(pipeID, expr1, rest) ->
        PT.EPipe(pipeID, toPT expr1, List.map pipeExprToPT rest)
      | EPT.EEnum(id, typeName, caseName, exprs) ->
        PT.EEnum(
          id,
          NameResolution.toPT TypeName.toPT typeName,
          caseName,
          List.map toPT exprs
        )
      | EPT.EMatch(id, mexpr, pairs) ->
        PT.EMatch(
          id,
          toPT mexpr,
          List.map (Tuple2.mapFirst MatchPattern.toPT << Tuple2.mapSecond toPT) pairs
        )
      | EPT.EInfix(id, infix, arg1, arg2) ->
        PT.EInfix(id, Infix.toPT infix, toPT arg1, toPT arg2)
      | EPT.EDict(id, pairs) -> PT.EDict(id, List.map (Tuple2.mapSecond toPT) pairs)
      | EPT.EFnName(id, name) -> PT.EFnName(id, NameResolution.toPT FnName.toPT name)

    and stringSegmentToPT (segment : EPT.StringSegment) : PT.StringSegment =
      match segment with
      | EPT.StringText text -> PT.StringText text
      | EPT.StringInterpolation expr -> PT.StringInterpolation(toPT expr)

    and pipeExprToPT (pipeExpr : EPT.PipeExpr) : PT.PipeExpr =
      match pipeExpr with
      | EPT.EPipeVariable(id, name) -> PT.EPipeVariable(id, name)
      | EPT.EPipeLambda(id, args, body) -> PT.EPipeLambda(id, args, toPT body)
      | EPT.EPipeInfix(id, infix, first) ->
        PT.EPipeInfix(id, Infix.toPT infix, toPT first)
      | EPT.EPipeFnCall(id, fnName, typeArgs, args) ->
        PT.EPipeFnCall(
          id,
          NameResolution.toPT FnName.toPT fnName,
          List.map TypeReference.toPT typeArgs,
          List.map toPT args
        )
      | EPT.EPipeEnum(id, typeName, caseName, fields) ->
        PT.EPipeEnum(
          id,
          NameResolution.toPT TypeName.toPT typeName,
          caseName,
          List.map toPT fields
        )

  module Deprecation =
    let toPT
      (f : 'name1 -> 'name2)
      (d : EPT.Deprecation<'name1>)
      : PT.Deprecation<'name2> =
      match d with
      | EPT.NotDeprecated -> PT.NotDeprecated
      | EPT.RenamedTo name -> PT.RenamedTo(f name)
      | EPT.ReplacedBy name -> PT.ReplacedBy(f name)
      | EPT.DeprecatedBecause reason -> PT.DeprecatedBecause reason

  module TypeDeclaration =
    module RecordField =
      let toPT
        (f : EPT.TypeDeclaration.RecordField)
        : PT.TypeDeclaration.RecordField =
        { name = f.name
          typ = TypeReference.toPT f.typ
          description = f.description }

    module EnumField =
      let toPT (f : EPT.TypeDeclaration.EnumField) : PT.TypeDeclaration.EnumField =
        { typ = TypeReference.toPT f.typ
          label = f.label
          description = f.description }

    module EnumCase =
      let toPT (c : EPT.TypeDeclaration.EnumCase) : PT.TypeDeclaration.EnumCase =
        { name = c.name
          fields = List.map EnumField.toPT c.fields
          description = c.description }

    module Definition =
      let toPT (d : EPT.TypeDeclaration.Definition) : PT.TypeDeclaration.Definition =
        match d with
        | EPT.TypeDeclaration.Alias typ ->
          PT.TypeDeclaration.Alias(TypeReference.toPT typ)
        | EPT.TypeDeclaration.Record fields ->
          PT.TypeDeclaration.Record(NEList.map RecordField.toPT fields)
        | EPT.TypeDeclaration.Enum cases ->
          PT.TypeDeclaration.Enum(NEList.map EnumCase.toPT cases)

    let toPT (d : EPT.TypeDeclaration.TypeDeclaration) : PT.TypeDeclaration.T =
      { typeParams = d.typeParams; definition = Definition.toPT d.definition }

  module PackageFn =
    module Parameter =
      let toPT (p : EPT.PackageFn.Parameter) : PT.PackageFn.Parameter =
        { name = p.name
          typ = TypeReference.toPT p.typ
          description = p.description }

    let toPT (fn : EPT.PackageFn.PackageFn) : PT.PackageFn.T =
      { name = FnName.Package.toPT fn.name
        parameters = NEList.map Parameter.toPT fn.parameters
        returnType = TypeReference.toPT fn.returnType
        description = fn.description
        deprecated = Deprecation.toPT FnName.toPT fn.deprecated
        body = Expr.toPT fn.body
        typeParams = fn.typeParams
        id = fn.id
        tlid = fn.tlid }

  module PackageType =
    let toPT (pt : EPT.PackageType) : PT.PackageType.T =
      { name = TypeName.Package.toPT pt.name
        description = pt.description
        declaration = TypeDeclaration.toPT pt.declaration
        deprecated = Deprecation.toPT TypeName.toPT pt.deprecated
        id = pt.id
        tlid = pt.tlid }

  module Const =
    let rec toPT (c : EPT.Const) : PT.Const =
      match c with
      | EPT.CInt i -> PT.CInt i
      | EPT.CBool b -> PT.CBool b
      | EPT.CString s -> PT.CString s
      | EPT.CChar c -> PT.CChar c
      | EPT.CFloat(s, w, f) -> PT.CFloat(Sign.toPT s, w, f)
      | EPT.CUnit -> PT.CUnit
      | EPT.CTuple(first, second, rest) ->
        PT.CTuple(toPT first, toPT second, List.map toPT rest)
      | EPT.CEnum(typeName, caseName, fields) ->
        PT.CEnum(
          NameResolution.toPT TypeName.toPT typeName,
          caseName,
          List.map toPT fields
        )

  module PackageConstant =
    let toPT (c : EPT.PackageConstant) : PT.PackageConstant.T =
      { name = ConstantName.Package.toPT c.name
        description = c.description
        deprecated = Deprecation.toPT ConstantName.toPT c.deprecated
        id = c.id
        tlid = c.tlid
        body = Const.toPT c.body }



module ET2PT = ExternalTypesToProgramTypes


let cachedPly (expiration : TimeSpan) (f : Ply<'a>) : Ply<'a> =
  let mutable value = None
  let mutable lastUpdate = DateTime.MinValue

  uply {
    match value, DateTime.Now - lastUpdate > expiration with
    | Some value, false -> return value
    | _ ->
      let! newValue = f
      value <- Some newValue
      lastUpdate <- DateTime.Now
      return newValue
  }

// TODO: fetch one by one
// TODO: copy back to LibCloud/LibCloudExecution, or relocate somewhere central
// TODO: what should we do when the shape of types at the corresponding endpoints change?
let packageManager : RT.PackageManager =
  let httpClient = new System.Net.Http.HttpClient()
  let cacheDuration = TimeSpan.FromMinutes 1.

  let allTypes =
    uply {
      let! response =
        httpClient.GetAsync "http://dark-packages.dlio.localhost:11003/types"
      let! allTypesStr = response.Content.ReadAsStringAsync()

      return
        Json.Vanilla.deserialize<List<ProgramTypes.PackageType>> allTypesStr
        |> List.map (ET2PT.PackageType.toPT >> PT2RT.PackageType.toRT)
    }
    |> cachedPly cacheDuration

  let allFns =
    uply {
      let! response =
        httpClient.GetAsync "http://dark-packages.dlio.localhost:11003/functions"
      let! allTypesStr = response.Content.ReadAsStringAsync()

      return
        Json.Vanilla.deserialize<List<ProgramTypes.PackageFn.PackageFn>> allTypesStr
        |> List.map (ET2PT.PackageFn.toPT >> PT2RT.PackageFn.toRT)
    }
    |> cachedPly cacheDuration

  let allConstants =
    uply {
      let! response =
        httpClient.GetAsync "http://dark-packages.dlio.localhost:11003/constants"
      let! allConstantsStr = response.Content.ReadAsStringAsync()

      let parsedConstants =
        Json.Vanilla.deserialize<List<ProgramTypes.PackageConstant>> allConstantsStr

      return
        parsedConstants
        |> List.map (ET2PT.PackageConstant.toPT >> PT2RT.PackageConstant.toRT)
    }
    |> cachedPly cacheDuration


  { getType =
      fun typeName ->
        uply {
          let! allTypes = allTypes
          let found =
            List.find (fun (typ : RT.PackageType.T) -> typ.name = typeName) allTypes
          return found
        }

    getFn =
      fun fnName ->
        uply {
          let! allFns = allFns
          let found =
            List.find (fun (typ : RT.PackageFn.T) -> typ.name = fnName) allFns
          return found
        }

    getConstant =
      fun constantName ->
        uply {
          let! allConstants = allConstants
          let found =
            List.find
              (fun (typ : RT.PackageConstant.T) -> typ.name = constantName)
              allConstants
          return found
        }

    init = uply { return () } }<|MERGE_RESOLUTION|>--- conflicted
+++ resolved
@@ -175,7 +175,7 @@
     | EFieldAccess of ID * Expr * String
     | EVariable of ID * String
 
-    | EIf of ID * Expr * Expr * Expr
+    | EIf of ID * cond : Expr * thenExpr : Expr * elseExpr : option<Expr>
     | EMatch of ID * arg : Expr * cases : List<MatchPattern * Expr>
     | EPipe of ID * Expr * List<PipeExpr>
 
@@ -192,236 +192,6 @@
     | ReplacedBy of 'name
     | DeprecatedBecause of string
 
-<<<<<<< HEAD
-  module NameResolution =
-    type ErrorType =
-      | NotFound
-      | MissingModuleName
-      | InvalidPackageName
-
-    type NameType =
-      | Function
-      | Type
-      | Constant
-
-    type Error = { errorType : ErrorType; nameType : NameType; names : List<string> }
-
-  module ProgramTypes =
-    type NameResolution<'a> = Result<'a, NameResolution.Error>
-
-    module FQName =
-      type BuiltIn<'name> = { modules : List<string>; name : 'name; version : int }
-
-      type Package<'name> =
-        { owner : string; modules : List<string>; name : 'name; version : int }
-
-      type T<'name> =
-        | BuiltIn of BuiltIn<'name>
-        | Package of Package<'name>
-
-    module TypeName =
-      type Name = TypeName of String
-      type T = FQName.T<Name>
-      type BuiltIn = FQName.BuiltIn<Name>
-      type Package = FQName.Package<Name>
-
-    module FnName =
-      type Name = FnName of String
-      type T = FQName.T<Name>
-      type BuiltIn = FQName.BuiltIn<Name>
-      type Package = FQName.Package<Name>
-
-    module ConstantName =
-      type Name = ConstantName of string
-      type T = FQName.T<Name>
-      type BuiltIn = FQName.BuiltIn<Name>
-      type Package = FQName.Package<Name>
-
-
-
-    type TypeReference =
-      | TVariable of String
-      | TUnit
-      | TBool
-      | TInt
-      | TFloat
-      | TChar
-      | TString
-      | TDateTime
-      | TUuid
-      | TBytes
-      | TPassword
-      | TList of TypeReference
-      | TTuple of TypeReference * TypeReference * List<TypeReference>
-      | TDict of TypeReference
-      | TCustomType of NameResolution<TypeName.T> * typeArgs : List<TypeReference>
-      | TDB of TypeReference
-      | TFn of NEList<TypeReference> * TypeReference
-
-    type LetPattern =
-      | LPVariable of ID * name : String
-      | LPTuple of ID * LetPattern * LetPattern * List<LetPattern>
-
-    type MatchPattern =
-      | MPVariable of ID * String
-      | MPUnit of ID
-      | MPBool of ID * bool
-      | MPInt of ID * int
-      | MPFloat of ID * Sign * String * String
-      | MPChar of ID * String
-      | MPString of ID * String
-      | MPList of ID * List<MatchPattern>
-      | MPListCons of ID * head : MatchPattern * tail : MatchPattern
-      | MPTuple of ID * MatchPattern * MatchPattern * List<MatchPattern>
-      | MPEnum of ID * caseName : String * fieldPats : List<MatchPattern>
-
-    type BinaryOperation =
-      | BinOpAnd
-      | BinOpOr
-
-    type InfixFnName =
-      | ArithmeticPlus
-      | ArithmeticMinus
-      | ArithmeticMultiply
-      | ArithmeticDivide
-      | ArithmeticModulo
-      | ArithmeticPower
-      | ComparisonGreaterThan
-      | ComparisonGreaterThanOrEqual
-      | ComparisonLessThan
-      | ComparisonLessThanOrEqual
-      | ComparisonEquals
-      | ComparisonNotEquals
-      | StringConcat
-
-    type Infix =
-      | InfixFnCall of InfixFnName
-      | BinOp of BinaryOperation
-
-    type StringSegment =
-      | StringText of string
-      | StringInterpolation of Expr
-
-    and PipeExpr =
-      | EPipeVariable of ID * string
-      | EPipeLambda of ID * NEList<ID * string> * Expr
-      | EPipeInfix of ID * Infix * Expr
-      | EPipeFnCall of
-        ID *
-        NameResolution<FnName.T> *
-        typeArgs : List<TypeReference> *
-        args : List<Expr>
-      | EPipeEnum of
-        ID *
-        typeName : NameResolution<TypeName.T> *
-        caseName : String *
-        fields : List<Expr>
-
-
-    and Expr =
-      | EUnit of ID
-
-      | EBool of ID * bool
-      | EInt of ID * int
-      | EFloat of ID * Sign * string * string
-      | EChar of ID * string
-      | EString of ID * List<StringSegment>
-
-      | EConstant of ID * NameResolution<ConstantName.T>
-
-      | EList of ID * List<Expr>
-      | EDict of ID * List<String * Expr>
-      | ETuple of ID * Expr * Expr * List<Expr>
-      | ERecord of ID * NameResolution<TypeName.T> * List<string * Expr>
-      | ERecordUpdate of ID * record : Expr * updates : NEList<String * Expr>
-      | EEnum of
-        ID *
-        typeName : NameResolution<TypeName.T> *
-        caseName : String *
-        fields : List<Expr>
-
-      | ELet of ID * LetPattern * Expr * Expr
-      | EFieldAccess of ID * Expr * String
-      | EVariable of ID * String
-
-      | EIf of ID * cond : Expr * thenExpr : Expr * elseExpr : option<Expr>
-      | EMatch of ID * arg : Expr * cases : List<MatchPattern * Expr>
-      | EPipe of ID * Expr * List<PipeExpr>
-
-      | EInfix of ID * Infix * Expr * Expr
-      | ELambda of ID * NEList<ID * string> * Expr
-      | EApply of ID * Expr * typeArgs : List<TypeReference> * args : NEList<Expr>
-      | EFnName of ID * NameResolution<FnName.T>
-
-    type Deprecation<'name> =
-      | NotDeprecated
-      | RenamedTo of 'name
-      | ReplacedBy of 'name
-      | DeprecatedBecause of string
-
-    module TypeDeclaration =
-      type RecordField = { name : string; typ : TypeReference; description : string }
-
-      type EnumField =
-        { typ : TypeReference; label : Option<string>; description : string }
-
-      type EnumCase =
-        { name : string; fields : List<EnumField>; description : string }
-
-      type Definition =
-        | Alias of TypeReference
-        | Record of NEList<RecordField>
-        | Enum of NEList<EnumCase>
-
-      type T = { typeParams : List<string>; definition : Definition }
-
-
-    module PackageType =
-      type T =
-        { tlid : TLID
-          id : Guid
-          name : TypeName.Package
-          declaration : TypeDeclaration.T
-          description : string
-          deprecated : Deprecation<TypeName.T> }
-
-
-    module PackageFn =
-      type Parameter = { name : String; typ : TypeReference; description : String }
-
-      type T =
-        { tlid : TLID
-          id : Guid
-          name : FnName.Package
-          body : Expr
-          typeParams : List<String>
-          parameters : NEList<Parameter>
-          returnType : TypeReference
-          description : String
-          deprecated : Deprecation<FnName.T> }
-
-    type Const =
-      | CInt of int64
-      | CBool of bool
-      | CString of string
-      | CChar of string
-      | CFloat of Sign * string * string
-      | CUnit
-      | CTuple of first : Const * second : Const * rest : List<Const>
-      | CEnum of NameResolution<TypeName.T> * caseName : string * List<Const>
-
-    module PackageConstant =
-      type T =
-        { tlid : TLID
-          id : Guid
-          name : ConstantName.Package
-          description : String
-          deprecated : Deprecation<ConstantName.T>
-          body : Const }
-
-module ET = LanguageToolsTypesFork
-module EPT = ET.ProgramTypes
-=======
 
   module TypeDeclaration =
     type RecordField = { name : string; typ : TypeReference; description : string }
@@ -481,7 +251,6 @@
       body : Const }
 
 module EPT = ProgramTypes
->>>>>>> 8e67492e
 
 module ExternalTypesToProgramTypes =
   module NameResolutionError =
