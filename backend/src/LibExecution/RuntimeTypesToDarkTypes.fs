--- conflicted
+++ resolved
@@ -577,23 +577,12 @@
         "EMatch", [ DInt(int64 id); toDT arg; cases ]
 
 
-<<<<<<< HEAD
       | ELambda(id, pats, body) ->
         let variables =
           (NEList.toList pats)
           |> List.map LetPattern.toDT
-          |> Dval.list VT.unknownTODO
+          |> Dval.list (KTTuple(VT.int, VT.string, []))
         "ELambda", [ DInt(int64 id); variables; toDT body ]
-=======
-      | ELambda(id, args, body) ->
-        let args =
-          (NEList.toList args)
-          |> List.map (fun (id, varName) ->
-            DTuple(DInt(int64 id), DString varName, []))
-          |> Dval.list (KTTuple(VT.int, VT.string, []))
-
-        "ELambda", [ DInt(int64 id); args; toDT body ]
->>>>>>> 5d451a54
 
       | EConstant(id, name) ->
         "EConstant", [ DInt(int64 id); ConstantName.toDT name ]
@@ -899,14 +888,8 @@
       let parameters =
         l.parameters
         |> NEList.toList
-<<<<<<< HEAD
         |> List.map LetPattern.toDT
-        |> Dval.list VT.unknownTODO
-      let body = Expr.toDT l.body
-=======
-        |> List.map (fun (id, name) -> DTuple(DInt(int64 id), DString name, []))
         |> fun p -> DList(VT.tuple VT.int VT.string [], p)
->>>>>>> 5d451a54
       let fields =
         [ ("typeSymbolTable",
            DDict(
