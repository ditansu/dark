/// The types that the user sees
module LibExecution.ProgramTypes

open Prelude

/// Used to name where type/function/etc lives, eg a BuiltIn module, a User module,
/// or a Package module.
module FQName =

  /// A name that is built into the runtime
  type BuiltIn<'name> = { modules : List<string>; name : 'name; version : int }

  /// Part of the user's program (eg canvas or cli)
  type UserProgram<'name> = { modules : List<string>; name : 'name; version : int }

  /// The name of a thing in the package manager
  // TODO: We plan to use UUIDs for this, but this is a placeholder
  type Package<'name> =
    { owner : string; modules : NonEmptyList<string>; name : 'name; version : int }

  type T<'name> =
    | BuiltIn of BuiltIn<'name>
    | UserProgram of UserProgram<'name>
    | Package of Package<'name>

  type NameValidator<'name> = 'name -> unit
  type NamePrinter<'name> = 'name -> string

  // Lowercase starting letter for modules and users
  let modulePattern = @"^[A-Z][a-z0-9A-Z_]*$"
  let assert'
    (modules : List<string>)
    (name : 'name)
    (version : int)
    (nameValidator : 'name -> unit)
    : unit =
    List.iter (assertRe "modules name must match" modulePattern) modules
    nameValidator name
    assert_ "version can't be negative" [ "version", version ] (version >= 0)

  let builtin
    (nameValidator : NameValidator<'name>)
    (modules : List<string>)
    (name : 'name)
    (version : int)
    : BuiltIn<'name> =
    assert' modules name version nameValidator
    { modules = modules; name = name; version = version }

  let fqBuiltIn
    (nameValidator : NameValidator<'name>)
    (modules : List<string>)
    (name : 'name)
    (version : int)
    : T<'name> =
    BuiltIn(builtin nameValidator modules name version)

  let userProgram
    (nameValidator : NameValidator<'name>)
    (modules : List<string>)
    (name : 'name)
    (version : int)
    : UserProgram<'name> =
    assert' modules name version nameValidator
    { modules = modules; name = name; version = version }

  let fqUserProgram
    (nameValidator : NameValidator<'name>)
    (modules : List<string>)
    (name : 'name)
    (version : int)
    : T<'name> =
    UserProgram(userProgram nameValidator modules name version)

  let package
    (nameValidator : NameValidator<'name>)
    (owner : string)
    (modules : NonEmptyList<string>)
    (name : 'name)
    (version : int)
    : Package<'name> =
    assert' (NonEmptyList.toList modules) name version nameValidator
    { owner = owner; modules = modules; name = name; version = version }

  let fqPackage
    (nameValidator : NameValidator<'name>)
    (owner : string)
    (modules : NonEmptyList<string>)
    (name : 'name)
    (version : int)
    : T<'name> =
    Package(package nameValidator owner modules name version)

  let builtinToString (s : BuiltIn<'name>) (f : NamePrinter<'name>) : string =
    let name = s.modules @ [ f s.name ] |> String.concat "."
    if s.version = 0 then name else $"{name}_v{s.version}"

  let userProgramToString
    (s : UserProgram<'name>)
    (f : NamePrinter<'name>)
    : string =
    let name = s.modules @ [ f s.name ] |> String.concat "."
    if s.version = 0 then name else $"{name}_v{s.version}"

  let packageToString (s : Package<'name>) (f : NamePrinter<'name>) : string =
    let name =
      [ "PACKAGE"; s.owner ] @ NonEmptyList.toList s.modules @ [ f s.name ]
      |> String.concat "."
    if s.version = 0 then name else $"{name}_v{s.version}"

  let toString (name : T<'name>) (f : NamePrinter<'name>) : string =
    match name with
    | BuiltIn b -> builtinToString b f
    | UserProgram user -> userProgramToString user f
    | Package pkg -> packageToString pkg f

module TypeName =
  type Name = TypeName of string
  type T = FQName.T<Name>
  type BuiltIn = FQName.BuiltIn<Name>
  type UserProgram = FQName.UserProgram<Name>
  type Package = FQName.Package<Name>

  let pattern = @"^[A-Z][a-z0-9A-Z_']*$"
  let assert' (TypeName name : Name) : unit =
    assertRe "type name must match" pattern name
  let builtIn (modules : List<string>) (name : string) (version : int) : BuiltIn =
    FQName.builtin assert' modules (TypeName name) version

  let fqBuiltIn (modules : List<string>) (name : string) (version : int) : T =
    FQName.fqBuiltIn assert' modules (TypeName name) version

  let userProgram
    (modules : List<string>)
    (name : string)
    (version : int)
    : UserProgram =
    FQName.userProgram assert' modules (TypeName name) version

  let fqUserProgram (modules : List<string>) (name : string) (version : int) : T =
    FQName.fqUserProgram assert' modules (TypeName name) version

  let package
    (owner : string)
    (modules : NonEmptyList<string>)
    (name : string)
    (version : int)
    : Package =
    FQName.package assert' owner modules (TypeName name) version

  let fqPackage
    (owner : string)
    (modules : NonEmptyList<string>)
    (name : string)
    (version : int)
    : T =
    FQName.fqPackage assert' owner modules (TypeName name) version

  let toString (name : T) : string =
    FQName.toString name (fun (TypeName name) -> name)


module FnName =
  type Name = FnName of string
  type T = FQName.T<Name>
  type BuiltIn = FQName.BuiltIn<Name>
  type UserProgram = FQName.UserProgram<Name>
  type Package = FQName.Package<Name>

  let pattern = @"^[a-z][a-z0-9A-Z_']*$"
  let assert' (FnName name : Name) : unit =
    assertRe "Fn name must match" pattern name

  let builtIn (modules : List<string>) (name : string) (version : int) : BuiltIn =
    FQName.builtin assert' modules (FnName name) version

  let fqBuiltIn (modules : List<string>) (name : string) (version : int) : T =
    FQName.fqBuiltIn assert' modules (FnName name) version

  let userProgram
    (modules : List<string>)
    (name : string)
    (version : int)
    : UserProgram =
    FQName.userProgram assert' modules (FnName name) version

  let fqUserProgram (modules : List<string>) (name : string) (version : int) : T =
    FQName.fqUserProgram assert' modules (FnName name) version

  let package
    (owner : string)
    (modules : NonEmptyList<string>)
    (name : string)
    (version : int)
    : Package =
    FQName.package assert' owner modules (FnName name) version

  let fqPackage
    (owner : string)
    (modules : NonEmptyList<string>)
    (name : string)
    (version : int)
    : T =
    FQName.fqPackage assert' owner modules (FnName name) version

  let toString (name : T) : string = FQName.toString name (fun (FnName name) -> name)


  let oneWordFunctions =
    Set
      [ "equals"
        "equals_v0"
        "notEquals"
        "notEquals_v0"
        "emit"
        "emit_v0"
        "print"
        "print_v0"
        "unwrap"
        "unwrap_v0" ]

/// A Fully-Qualified Constant Name
/// Includes package, module, and version information where relevant.
module ConstantName =
  type Name = ConstantName of string
  type T = FQName.T<Name>
  type BuiltIn = FQName.BuiltIn<Name>
  type UserProgram = FQName.UserProgram<Name>
  type Package = FQName.Package<Name>

  let pattern = @"^[a-z][a-z0-9A-Z_']*$"
  let assert' (ConstantName name : Name) : unit =
    assertRe "Constant name must match" pattern name

  let builtIn (modules : List<string>) (name : string) (version : int) : BuiltIn =
    FQName.builtin assert' modules (ConstantName name) version

  let fqBuiltIn (modules : List<string>) (name : string) (version : int) : T =
    FQName.fqBuiltIn assert' modules (ConstantName name) version

  let userProgram
    (modules : List<string>)
    (name : string)
    (version : int)
    : UserProgram =
    FQName.userProgram assert' modules (ConstantName name) version

  let fqUserProgram (modules : List<string>) (name : string) (version : int) : T =
    FQName.fqUserProgram assert' modules (ConstantName name) version

  let package
    (owner : string)
    (modules : NonEmptyList<string>)
    (name : string)
    (version : int)
    : Package =
    FQName.package assert' owner modules (ConstantName name) version

  let fqPackage
    (owner : string)
    (modules : NonEmptyList<string>)
    (name : string)
    (version : int)
    : T =
    FQName.fqPackage assert' owner modules (ConstantName name) version

  let toString (name : T) : string = FQName.toString name (fun (ConstantName name) -> name)


  /// Used in a transformation from fn with the empty args list to constant
  let fromFnName (name : FnName.T) : T =
    match name with
    | FQName.BuiltIn fn ->
        let (FnName.FnName fnName) = fn.name
        let newBuiltIn = FQName.builtin assert' fn.modules (ConstantName fnName) fn.version
        FQName.BuiltIn newBuiltIn
    | FQName.UserProgram fn ->
        let (FnName.FnName fnName) = fn.name
        let newUserProgram = FQName.userProgram assert' fn.modules (ConstantName fnName) fn.version
        FQName.UserProgram newUserProgram
    | FQName.Package fn ->
        let (FnName.FnName fnName) = fn.name
        let newPackage = FQName.package assert' fn.owner fn.modules (ConstantName fnName) fn.version
        FQName.Package newPackage



type LetPattern =
  | LPVariable of id * name : string
  | LPTuple of
    id *
    first : LetPattern *
    second : LetPattern *
    theRest : List<LetPattern>

/// Used for pattern matching in a match statement
type MatchPattern =
  | MPVariable of id * string
  | MPEnum of id * caseName : string * fieldPats : List<MatchPattern>
  | MPInt of id * int64
  | MPBool of id * bool
  | MPChar of id * string
  | MPString of id * string
  | MPFloat of id * Sign * string * string
  | MPUnit of id
  | MPTuple of id * MatchPattern * MatchPattern * List<MatchPattern>
  | MPList of id * List<MatchPattern>
  | MPListCons of id * head : MatchPattern * tail : MatchPattern

type BinaryOperation =
  | BinOpAnd
  | BinOpOr

type InfixFnName =
  | ArithmeticPlus
  | ArithmeticMinus
  | ArithmeticMultiply
  | ArithmeticDivide
  | ArithmeticModulo
  | ArithmeticPower
  | ComparisonGreaterThan
  | ComparisonGreaterThanOrEqual
  | ComparisonLessThan
  | ComparisonLessThanOrEqual
  | ComparisonEquals
  | ComparisonNotEquals
  | StringConcat

type Infix =
  | InfixFnCall of InfixFnName
  | BinOp of BinaryOperation

/// Darklang's available types
/// - `int`
/// - `List<T>`
/// - user-defined enums
/// - etc.
type TypeReference =
  | TInt
  | TFloat
  | TBool
  | TUnit
  | TString
  | TList of TypeReference
  | TTuple of TypeReference * TypeReference * List<TypeReference>
  | TDict of TypeReference
  | TDB of TypeReference
  | TDateTime
  | TChar
  | TPassword
  | TUuid
  | TBytes
  // A named variable, eg `a` in `List<a>`, matches anything
  | TVariable of string // replaces TAny
  | TFn of
    List<TypeReference> *  // CLEANUP: NonEmptyList
    TypeReference // replaces TLambda

  /// A type defined by a standard library module, a canvas/user, or a package
  /// e.g. `Result<Int, String>` is represented as `TCustomType("Result", [TInt, TString])`
  /// `typeArgs` is the list of type arguments, if any
  | TCustomType of TypeName.T * typeArgs : List<TypeReference>

<<<<<<< HEAD
  // TODO: collapse into TCustomType once Stdlib-defined types are supported in FQTypeName
  // and the Option module defines the custom `Option` type
  | TOption of TypeReference

  // TODO: collapse into TCustomType once Stdlib-defined types are supported in FQTypeName
  // and the Result module defines the custom `Result` type
  | TResult of TypeReference * TypeReference
=======
>>>>>>> a1ee1736

/// Expressions - the main part of the language.
type Expr =
  | EInt of id * int64
  | EBool of id * bool
  | EString of id * List<StringSegment>
  /// A character is an Extended Grapheme Cluster (hence why we use a string). This
  /// is equivalent to one screen-visible "character" in Unicode.
  | EChar of id * string
  // Allow the user to have arbitrarily big numbers, even if they don't make sense as
  // floats. The float is split as we want to preserve what the user entered.
  // Strings are used as numbers lose the leading zeros (eg 7.00007)
  | EFloat of id * Sign * string * string
  | EUnit of id
  | EConstant of id * ConstantName.T
  | ELet of id * LetPattern * Expr * Expr
  | EIf of id * Expr * Expr * Expr
  | EInfix of id * Infix * Expr * Expr
  // the id in the varname list is the analysis id, used to get a livevalue
  // from the analysis engine
  | ELambda of id * List<id * string> * Expr
  | EFieldAccess of id * Expr * string
  | EVariable of id * string
  | EApply of id * FnTarget * typeArgs : List<TypeReference> * args : List<Expr>
  | EList of id * List<Expr>
  | EDict of id * List<string * Expr>
  | ETuple of id * Expr * Expr * List<Expr>
  | EPipe of id * Expr * PipeExpr * List<PipeExpr>

  | ERecord of id * TypeName.T * List<string * Expr>
  | ERecordUpdate of id * record : Expr * updates : List<string * Expr>

  // Enums include `Just`, `Nothing`, `Error`, `Ok`, as well
  // as user-defined enums.
  //
  /// Given an Enum type of:
  ///   `type MyEnum = A | B of int | C of int * (label: string) | D of MyEnum`
  /// , this is the expression
  ///   `C (1, "title")`
  /// represented as
  ///   `EEnum(Some UserType.MyEnum, "C", [EInt(1), EString("title")]`
  /// TODO: the UserTypeName should eventually be a non-optional TypeName.
  | EEnum of id * typeName : TypeName.T * caseName : string * fields : List<Expr>

  /// Supports `match` expressions
  /// ```fsharp
  /// match x + 2 with // arg
  /// // cases
  /// | pattern -> expr
  /// | pattern -> expr
  /// | ...
  /// ```
  | EMatch of id * arg : Expr * cases : List<MatchPattern * Expr>

and StringSegment =
  | StringText of string
  | StringInterpolation of Expr

and FnTarget =
  | FnTargetName of FnName.T
  | FnTargetExpr of Expr

and PipeExpr =
  | EPipeVariable of id * string
  | EPipeConstant of id * ConstantName.T
  | EPipeLambda of id * List<id * string> * Expr
  | EPipeInfix of id * Infix * Expr
  | EPipeFnCall of id * FnName.T * typeArgs : List<TypeReference> * args : List<Expr>
  | EPipeEnum of id * typeName : TypeName.T * caseName : string * fields : List<Expr>

module Expr =
  let toID (expr : Expr) : id =
    match expr with
    | EInt(id, _)
    | EBool(id, _)
    | EString(id, _)
    | EChar(id, _)
    | EFloat(id, _, _, _)
    | EUnit id
    | EConstant(id, _)
    | ELet(id, _, _, _)
    | EIf(id, _, _, _)
    | EInfix(id, _, _, _)
    | ELambda(id, _, _)
    | EFieldAccess(id, _, _)
    | EVariable(id, _)
    | EApply(id, _, _, _)
    | EList(id, _)
    | EDict(id, _)
    | ETuple(id, _, _, _)
    | EPipe(id, _, _, _)
    | ERecord(id, _, _)
    | ERecordUpdate(id, _, _)
    | EEnum(id, _, _, _)
    | EMatch(id, _, _) -> id

module PipeExpr =
  let toID (expr : PipeExpr) : id =
    match expr with
    | EPipeVariable(id, _)
    | EPipeConstant(id, _)
    | EPipeLambda(id, _, _)
    | EPipeInfix(id, _, _)
    | EPipeFnCall(id, _, _, _)
    | EPipeEnum(id, _, _, _) -> id


/// A type defined by a standard library module, a canvas/user, or a package
module TypeDeclaration =
  type RecordField = { name : string; typ : TypeReference; description : string }

  type EnumField =
    { typ : TypeReference; label : Option<string>; description : string }

  type EnumCase = { name : string; fields : List<EnumField>; description : string }

  /// The right-hand-side of the declaration: eg List<'a>
  type Definition =
    /// `type MyAlias = Int`
    | Alias of TypeReference

    /// `type MyRecord = { a : int; b : string }`
    | Record of firstField : RecordField * additionalFields : List<RecordField>

    /// `type MyEnum = A | B of int | C of int * (label: string)`
    | Enum of firstCase : EnumCase * additionalCases : List<EnumCase>

  /// Combined the RHS definition, with the list of type parameters. Eg type
  /// MyType<'a> = List<'a>
  type T = { typeParams : List<string>; definition : Definition }


// Used to mark whether a function/type has been deprecated, and if so,
// details about possible replacements/alternatives, and reasoning
type Deprecation<'name> =
  | NotDeprecated

  // The exact same thing is available under a new, preferred name
  | RenamedTo of 'name

  /// This has been deprecated and has a replacement we can suggest
  | ReplacedBy of 'name

  /// This has been deprecated and not replaced, provide a message for the user
  | DeprecatedBecause of string


module Handler =
  type CronInterval =
    | EveryDay
    | EveryWeek
    | EveryFortnight
    | EveryHour
    | Every12Hours
    | EveryMinute

  type Spec =
    | HTTP of route : string * method : string
    | Worker of name : string
    | Cron of name : string * interval : CronInterval
    | REPL of name : string

  type T = { tlid : tlid; ast : Expr; spec : Spec }


module DB =
  type T = { tlid : tlid; name : string; version : int; typ : TypeReference }

module UserType =
  type T =
    { tlid : tlid
      name : TypeName.UserProgram
      declaration : TypeDeclaration.T
      description : string
      deprecated : Deprecation<TypeName.T> }


type Const =
  | CInt of int64
  | CBool of bool
  | CString of string
  | CChar of string
  | CFloat of double
  | CPassword of Password
  | CUuid of System.Guid
  | CTuple of fist: Const * second: Const * rest: List<Const>
  | CEnum of TypeName.T * caseName : string * List<Const>

module UserConstant =
  type T =
    { tlid : tlid
      name : ConstantName.UserProgram
      typ : TypeReference
      description : string
      deprecated : Deprecation<ConstantName.T>
      body : Const }

module UserFunction =
  type Parameter = { name : string; typ : TypeReference; description : string }

  type T =
    { tlid : tlid
      name : FnName.UserProgram
      typeParams : List<string>
      parameters : List<Parameter>
      returnType : TypeReference
      description : string
      deprecated : Deprecation<FnName.T>
      body : Expr }

module Toplevel =
  type T =
    | TLHandler of Handler.T
    | TLDB of DB.T
    | TLFunction of UserFunction.T
    | TLType of UserType.T
    | TLConstant of UserConstant.T

  let toTLID (tl : T) : tlid =
    match tl with
    | TLHandler h -> h.tlid
    | TLDB db -> db.tlid
    | TLFunction f -> f.tlid
    | TLType t -> t.tlid
    | TLConstant c -> c.tlid

module Secret =
  type T = { name : string; value : string; version : int }

module PackageConstant =
  type T =
    { tlid : tlid
      id : System.Guid
      name : ConstantName.Package
      typ : TypeReference
      description : string
      deprecated : Deprecation<ConstantName.T>
      body : Const }

module PackageFn =
  type Parameter = { name : string; typ : TypeReference; description : string }

  type T =
    { tlid : tlid
      id : System.Guid
      name : FnName.Package
      body : Expr
      typeParams : List<string>
      parameters : List<Parameter>
      returnType : TypeReference
      description : string
      deprecated : Deprecation<FnName.T> }

module PackageType =
  type T =
    { tlid : tlid
      id : System.Guid
      name : TypeName.Package
      declaration : TypeDeclaration.T
      description : string
      deprecated : Deprecation<TypeName.T> }<|MERGE_RESOLUTION|>--- conflicted
+++ resolved
@@ -361,16 +361,6 @@
   /// `typeArgs` is the list of type arguments, if any
   | TCustomType of TypeName.T * typeArgs : List<TypeReference>
 
-<<<<<<< HEAD
-  // TODO: collapse into TCustomType once Stdlib-defined types are supported in FQTypeName
-  // and the Option module defines the custom `Option` type
-  | TOption of TypeReference
-
-  // TODO: collapse into TCustomType once Stdlib-defined types are supported in FQTypeName
-  // and the Result module defines the custom `Result` type
-  | TResult of TypeReference * TypeReference
-=======
->>>>>>> a1ee1736
 
 /// Expressions - the main part of the language.
 type Expr =
@@ -548,6 +538,8 @@
       deprecated : Deprecation<TypeName.T> }
 
 
+
+
 type Const =
   | CInt of int64
   | CBool of bool
