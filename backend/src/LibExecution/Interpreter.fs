--- conflicted
+++ resolved
@@ -683,17 +683,11 @@
         | Some eb -> do! preview tat st eb
         return cond
       | _ ->
-<<<<<<< HEAD
         do! preview tat st thenBody
         match elseBody with
         | None -> ()
         | Some eb -> do! preview tat st eb
-        return err id "If only supports Booleans"
-=======
-        do! preview tat st thenbody
-        do! preview tat st elsebody
         return errStr id "If only supports Booleans"
->>>>>>> 8e67492e
 
 
     | EOr(id, left, right) ->
