/// The core types and functions used by the Dark language's runtime. These
/// are not idential to the serialized types or the types used in the Editor,
/// as those have unique constraints (typically, backward compatibility or
/// continuous delivery).
module LibExecution.RuntimeTypes

// The design of these types is intended to accomodate the unique design of
// Dark, that it's being run sometimes in an editor and sometimes in
// production, etc.

// This typically represents our most accurate representation of the language
// as it is today, however, slight variations of these types are expected to
// exist in other places representing different constraints, such as how
// we've put something in some kind of storage, sending it to some API, etc.
// Those types will always be converted to these types for execution.
//
// The reason these are distinct formats from the serialized types is that
// those types are very difficult to change, while we want this to be
// straightforward to change. So we transform any serialized formats into
// this one for running. We remove any "syntactic sugar" (editor/display only
// features).
//
// These formats should never be serialized/deserialized, that defeats the
// purpose. If you need to save data of this format, create a set of new
// types and convert this type into them. (even if they are identical).
//
// This format is lossy, relative to the serialized types. Use IDs to refer
// back.

open System.Threading.Tasks
open FSharp.Control.Tasks

open Prelude
open VendoredTablecloth

module J = Prelude.Json

/// Used to name where type/function/etc lives, eg a BuiltIn module, a User module,
/// or a Package module.
module FQName =

  /// A name that is built into the runtime
  type BuiltIn<'name> = { modules : List<string>; name : 'name; version : int }

  /// Part of the user's program (eg canvas or cli)
  type UserProgram<'name> = { modules : List<string>; name : 'name; version : int }

  /// The name of a thing in the package manager
  // TODO: We plan to use UUIDs for this, but this is a placeholder
  type Package<'name> =
    { owner : string; modules : NonEmptyList<string>; name : 'name; version : int }

  type T<'name> =
    | BuiltIn of BuiltIn<'name>
    | UserProgram of UserProgram<'name>
    | Package of Package<'name>

  type NameValidator<'name> = 'name -> unit
  type NamePrinter<'name> = 'name -> string

  // Lowercase starting letter for modules and users
  let modulePattern = @"^[A-Z][a-z0-9A-Z_]*$"
  let assert'
    (modules : List<string>)
    (name : 'name)
    (version : int)
    (nameValidator : 'name -> unit)
    : unit =
    List.iter (assertRe "modules name must match" modulePattern) modules
    nameValidator name
    assert_ "version can't be negative" [ "version", version ] (version >= 0)

  let builtin
    (nameValidator : NameValidator<'name>)
    (modules : List<string>)
    (name : 'name)
    (version : int)
    : BuiltIn<'name> =
    assert' modules name version nameValidator
    { modules = modules; name = name; version = version }

  let fqBuiltIn
    (nameValidator : NameValidator<'name>)
    (modules : List<string>)
    (name : 'name)
    (version : int)
    : T<'name> =
    BuiltIn(builtin nameValidator modules name version)

  let userProgram
    (nameValidator : NameValidator<'name>)
    (modules : List<string>)
    (name : 'name)
    (version : int)
    : UserProgram<'name> =
    assert' modules name version nameValidator
    { modules = modules; name = name; version = version }

  let fqUserProgram
    (nameValidator : NameValidator<'name>)
    (modules : List<string>)
    (name : 'name)
    (version : int)
    : T<'name> =
    UserProgram(userProgram nameValidator modules name version)

  let package
    (nameValidator : NameValidator<'name>)
    (owner : string)
    (modules : NonEmptyList<string>)
    (name : 'name)
    (version : int)
    : Package<'name> =
    assert' (NonEmptyList.toList modules) name version nameValidator
    { owner = owner; modules = modules; name = name; version = version }

  let fqPackage
    (nameValidator : NameValidator<'name>)
    (owner : string)
    (modules : NonEmptyList<string>)
    (name : 'name)
    (version : int)
    : T<'name> =
    Package(package nameValidator owner modules name version)

  let builtinToString (s : BuiltIn<'name>) (f : NamePrinter<'name>) : string =
    let name = s.modules @ [ f s.name ] |> String.concat "."
    if s.version = 0 then name else $"{name}_v{s.version}"

  let userProgramToString
    (s : UserProgram<'name>)
    (f : NamePrinter<'name>)
    : string =
    let name = s.modules @ [ f s.name ] |> String.concat "."
    if s.version = 0 then name else $"{name}_v{s.version}"

  let packageToString (s : Package<'name>) (f : NamePrinter<'name>) : string =
    let name =
      [ "PACKAGE"; s.owner ] @ NonEmptyList.toList s.modules @ [ f s.name ]
      |> String.concat "."
    if s.version = 0 then name else $"{name}_v{s.version}"

  let toString (name : T<'name>) (f : NamePrinter<'name>) : string =
    match name with
    | BuiltIn b -> builtinToString b f
    | UserProgram user -> userProgramToString user f
    | Package pkg -> packageToString pkg f

module TypeName =
  type Name = TypeName of string
  type T = FQName.T<Name>
  type BuiltIn = FQName.BuiltIn<Name>
  type UserProgram = FQName.UserProgram<Name>
  type Package = FQName.Package<Name>

  let pattern = @"^[A-Z][a-z0-9A-Z_]*$"
  let assert' (TypeName name : Name) : unit =
    assertRe "type name must match" pattern name
  let builtIn (modules : List<string>) (name : string) (version : int) : BuiltIn =
    FQName.builtin assert' modules (TypeName name) version

  let fqBuiltIn (modules : List<string>) (name : string) (version : int) : T =
    FQName.fqBuiltIn assert' modules (TypeName name) version

  let userProgram
    (modules : List<string>)
    (name : string)
    (version : int)
    : UserProgram =
    FQName.userProgram assert' modules (TypeName name) version

  let fqUserProgram (modules : List<string>) (name : string) (version : int) : T =
    FQName.fqUserProgram assert' modules (TypeName name) version

  let package
    (owner : string)
    (modules : NonEmptyList<string>)
    (name : string)
    (version : int)
    : Package =
    FQName.package assert' owner modules (TypeName name) version

  let fqPackage
    (owner : string)
    (modules : NonEmptyList<string>)
    (name : string)
    (version : int)
    : T =
    FQName.fqPackage assert' owner modules (TypeName name) version

  let builtinToString (s : BuiltIn) : string =
    FQName.builtinToString s (fun (TypeName name) -> name)

  let userProgramToString (s : UserProgram) : string =
    FQName.userProgramToString s (fun (TypeName name) -> name)

  let packageToString (s : Package) : string =
    FQName.packageToString s (fun (TypeName name) -> name)

  let toString (name : T) : string =
    FQName.toString name (fun (TypeName name) -> name)


module FnName =
  type Name = FnName of string
  type T = FQName.T<Name>
  type BuiltIn = FQName.BuiltIn<Name>
  type UserProgram = FQName.UserProgram<Name>
  type Package = FQName.Package<Name>

  let pattern = @"^[a-z][a-z0-9A-Z_]*$"
  let assert' (FnName name : Name) : unit =
    assertRe "Fn name must match" pattern name

  let builtIn (modules : List<string>) (name : string) (version : int) : BuiltIn =
    FQName.builtin assert' modules (FnName name) version

  let fqBuiltIn (modules : List<string>) (name : string) (version : int) : T =
    FQName.fqBuiltIn assert' modules (FnName name) version

  let userProgram
    (modules : List<string>)
    (name : string)
    (version : int)
    : UserProgram =
    FQName.userProgram assert' modules (FnName name) version

  let fqUserProgram (modules : List<string>) (name : string) (version : int) : T =
    FQName.fqUserProgram assert' modules (FnName name) version

  let package
    (owner : string)
    (modules : NonEmptyList<string>)
    (name : string)
    (version : int)
    : Package =
    FQName.package assert' owner modules (FnName name) version

  let fqPackage
    (owner : string)
    (modules : NonEmptyList<string>)
    (name : string)
    (version : int)
    : T =
    FQName.fqPackage assert' owner modules (FnName name) version

  let builtinToString (s : BuiltIn) : string =
    FQName.builtinToString s (fun (FnName name) -> name)
  let userProgramToString (s : UserProgram) : string =
    FQName.userProgramToString s (fun (FnName name) -> name)
  let packageToString (s : Package) : string =
    FQName.packageToString s (fun (FnName name) -> name)

  let toString (name : T) : string = FQName.toString name (fun (FnName name) -> name)

  let isInternalFn (fnName : BuiltIn) : bool =
    List.tryHead fnName.modules = Some "DarkInternal"

/// A Fully-Qualified Constant Name
/// Includes package, module, and version information where relevant.
module FQConstantName =
  /// Standard Library Constant Name
  type StdlibConstantName =
    { modules : List<string>; constant : string; version : int }

  /// A UserConstan is a constant written by a Developer in their canvas
  type UserConstantName =
    { modules : List<string>; constant : string; version : int }

  /// The name of a constant in the package manager
  type PackageConstantName =
    { owner : string
      modules : NonEmptyList<string>
      constant : string
      version : int }

  type T =
    | User of UserConstantName // stub
    | Stdlib of StdlibConstantName
    | Package of PackageConstantName // stub

  let modNamePat = @"^[A-Z][a-z0-9A-Z_]*$"

  /// Same as PTParser.FQFnName.fnNamePat
  let constantNamePat = @"^([a-z][a-z0-9A-Z_]*|[-+><&|!=^%/*]{1,2})$"

  let stdlibConstantName'
    (modules : List<string>)
    (constant : string)
    (version : int)
    : StdlibConstantName =
    List.iter (assertRe "modName name must match" modNamePat) modules
    assertRe "stdlib constant name must match" constantNamePat constant
    assert_ "version can't be negative" [ "version", version ] (version >= 0)
    { modules = modules; constant = constant; version = version }

  let stdlibConstantName
    (modul : string)
    (constant : string)
    (version : int)
    : StdlibConstantName =
    stdlibConstantName' [ modul ] constant version

  module StdlibConstantName =
    let toString (s : StdlibConstantName) : string =
      let name = s.modules @ [ s.constant ] |> String.concat "."
      if s.version = 0 then name else $"{name}_v{s.version}"

  module UserConstantName =
    let toString (u : UserConstantName) : string =
      let name = u.modules @ [ u.constant ] |> String.concat "."
      if u.version = 0 then name else $"{name}_v{u.version}"

  module PackageConstantName =
    let toString (pkg : PackageConstantName) : string =
      let mn = pkg.modules |> Prelude.NonEmptyList.toList |> String.concat "."
      let name = $"{pkg.owner}.{mn}.{pkg.constant}"
      if pkg.version = 0 then name else $"{name}_v{pkg.version}"

  let toString (fqConstantName : T) : string =
    match fqConstantName with
    | User name -> UserConstantName.toString name
    | Stdlib std -> StdlibConstantName.toString std
    | Package pkg -> PackageConstantName.toString pkg

module DarkDateTime =
  open NodaTime
  // A datetime in Dark is always in UTC, so we don't include the utc info
  type T = LocalDateTime
  let utc = DateTimeZone.Utc

  let toZonedDateTime (dt : T) = ZonedDateTime(dt, utc, Offset.Zero)

  let toInstant (dt : T) = (toZonedDateTime dt).ToInstant()

  let toDateTimeUtc (dt : T) = (toInstant dt).ToDateTimeUtc()

  let fromInstant (i : Instant) : T = i.toUtcLocalTimeZone ()

  let fromDateTime (dt : System.DateTime) : T =
    Instant.FromDateTimeUtc dt |> fromInstant

  let toIsoString (d : T) : string = (toInstant d).toIsoString ()

// Dark runtime type
type TypeReference =
  | TUnit
  | TBool
  | TInt
  | TFloat
  | TChar
  | TString
  | TUuid
  | TBytes
  | TDateTime
  | TPassword
  | TList of TypeReference
  | TTuple of TypeReference * TypeReference * List<TypeReference>
  | TFn of List<TypeReference> * TypeReference
  | TDB of TypeReference
  | TVariable of string
  | TCustomType of TypeName.T * typeArgs : List<TypeReference> // CLEANUP check all uses
  | TOption of TypeReference // CLEANUP remove
  | TResult of TypeReference * TypeReference // CLEANUP remove
  | TDict of TypeReference // CLEANUP add key type

  member this.isFn() : bool =
    match this with
    | TFn _ -> true
    | _ -> false

  member this.isConcrete() : bool =
    let rec isConcrete (t : TypeReference) : bool =
      match this with
      | TVariable _ -> false
      | TList t -> isConcrete t
      | TTuple(t1, t2, ts) ->
        isConcrete t1 && isConcrete t2 && List.forall isConcrete ts
      | TFn(ts, t) -> List.forall isConcrete ts && isConcrete t
      | TDB t -> isConcrete t
      | TCustomType(_, ts) -> List.forall isConcrete ts
      | TOption t -> isConcrete t
      | TResult(t1, t2) -> isConcrete t1 && isConcrete t2
      | TDict t -> isConcrete t
      // exhaustiveness
      | TUnit
      | TBool
      | TInt
      | TFloat
      | TChar
      | TString
      | TUuid
      | TBytes
      | TDateTime
      | TPassword -> true
    isConcrete this




// Expressions here are runtime variants of the AST in ProgramTypes, having had
// superfluous information removed.
type Expr =
  | EInt of id * int64
  | EBool of id * bool
  | EString of id * List<StringSegment>

  // A single Extended Grapheme Cluster
  | EChar of id * string
  | EFloat of id * double
  | EUnit of id
  | EConstant of id * FQConstantName.T
  // <summary>
  // Composed of binding pattern, the expression to create bindings for,
  // and the expression that follows, where the bound values are available
  // </summary>
  //
  // <code>
  // let str = expr1
  // expr2
  // </code>
  | ELet of id * LetPattern * Expr * Expr

  // Composed of condition, expr if true, and expr if false
  | EIf of id * Expr * Expr * Expr

  // Composed of a parameters * the expression itself
  | ELambda of id * List<id * string> * Expr

  // Access a field of some expression (e.g. `someExpr.fieldName`)
  | EFieldAccess of id * Expr * string

  // Reference some local variable by name
  //
  // i.e. after a `let binding = value`, any use of `binding`
  | EVariable of id * string

  // This is a function call, the first expression is the value of the function.
  | EApply of id * FnTarget * typeArgs : List<TypeReference> * args : List<Expr>

  | EList of id * List<Expr>
  | ETuple of id * Expr * Expr * List<Expr>
  | ERecord of id * TypeName.T * List<string * Expr>
  | ERecordUpdate of id * record : Expr * updates : List<string * Expr>
  | EDict of id * List<string * Expr>
  | EEnum of id * TypeName.T * caseName : string * fields : List<Expr>
  | EMatch of id * Expr * List<MatchPattern * Expr>
  | EAnd of id * Expr * Expr
  | EOr of id * Expr * Expr

and LetPattern =
  | LPVariable of id * name : string
  | LPTuple of
    id *
    first : LetPattern *
    second : LetPattern *
    theRest : List<LetPattern>

and StringSegment =
  | StringText of string
  | StringInterpolation of Expr

and FnTarget =
  | FnTargetName of FnName.T
  | FnTargetExpr of Expr

and MatchPattern =
  | MPVariable of id * string
  | MPEnum of id * caseName : string * fieldPatterns : List<MatchPattern>
  | MPInt of id * int64
  | MPBool of id * bool
  | MPChar of id * string
  | MPString of id * string
  | MPFloat of id * double
  | MPUnit of id
  | MPTuple of id * MatchPattern * MatchPattern * List<MatchPattern>
  | MPList of id * List<MatchPattern>
  | MPListCons of id * head : MatchPattern * tail : MatchPattern

type DvalMap = Map<string, Dval>

and LambdaImpl = { parameters : List<id * string>; symtable : Symtable; body : Expr }

and FnValImpl = Lambda of LambdaImpl

and DDateTime = NodaTime.LocalDate

// We use NoComparison here to avoid accidentally using structural comparison
and [<NoComparison>] Dval =
  | DInt of int64
  | DFloat of double
  | DBool of bool
  | DUnit
  | DString of string
  | DChar of string // TextElements (extended grapheme clusters) are provided as strings

  // compound types
  | DList of List<Dval>
  | DTuple of Dval * Dval * List<Dval>

  | DFnVal of FnValImpl

  /// Represents something that shouldn't have happened in the engine,
  /// that should have been reported elsewhere. It's usually a type error of
  /// some kind, but occasionally we'll paint ourselves into a corner and need
  /// to represent a runtime error using this.
  | DError of DvalSource * string

  /// <summary>
  /// A DIncomplete represents incomplete computation, whose source is
  /// always a Blank. When the code runs into a blank, it must return
  /// incomplete because the code is not finished. An incomplete value
  /// results in a 500 because it is a developer error.
  /// </summary>
  ///
  /// <remarks>
  /// Propagating DIncompletes is straightforward: any computation
  /// relying on an incomplete must itself be incomplete.
  ///
  /// Some examples:
  /// - calling a function with an incomplete as a parameter is an
  ///   incomplete function call.
  /// - an if statement with an incomplete in the cond must be incomplete.
  ///
  /// But computation that doesn't rely on the incomplete value can
  /// ignore it:
  ///
  /// - an if statement which with a blank in the ifbody and a
  ///   complete expression in the elsebody will execute just fine if
  ///   cond is false. It has not hit any part of the program that is
  ///   being worked on.
  ///
  /// - a list with blanks in it can just ignore the blanks.
  /// - an incomplete in a list should be filtered out, because the
  ///   program has not been completed, and so that list entry just
  ///   doesn't "exist" yet.
  /// - incompletes in keys or values of objects cause the entire row
  ///   to be ignored.
  /// </remarks>
  | DIncomplete of DvalSource

  | DDB of string
  | DDateTime of DarkDateTime.T
  | DPassword of Password
  | DUuid of System.Guid
  | DBytes of byte array

  | DDict of DvalMap

  // TODO: merge DOption and DResult into DEnum once the Option and Result types
  // are defined in the Option and Result modules of the standard library
  | DOption of Option<Dval>
  | DResult of Result<Dval, Dval>

  | DRecord of TypeName.T * DvalMap
  | DEnum of TypeName.T * caseName : string * List<Dval>


and DvalTask = Ply<Dval>

and Symtable = Map<string, Dval>



// Record the source of an incomplete or error. Would be useful to add more
// information later, such as the iteration count that led to this, or
// something like a stack trace
and DvalSource =
  // We do not have context to supply an identifier
  | SourceNone

  // Caused by an expression of `id` within the given `tlid`
  | SourceID of tlid * id

and BuiltInParam =
  { name : string
    typ : TypeReference
    blockArgs : List<string>
    description : string }

  static member make
    (name : string)
    (typ : TypeReference)
    (description : string)
    : BuiltInParam =
    assert_ "make called on TFn" [ "name", name ] (not (typ.isFn ()))
    { name = name; typ = typ; description = description; blockArgs = [] }

  static member makeWithArgs
    (name : string)
    (typ : TypeReference)
    (description : string)
    (blockArgs : List<string>)
    : BuiltInParam =
    assert_ "makeWithArgs not called on TFn" [ "name", name ] (typ.isFn ())
    { name = name; typ = typ; description = description; blockArgs = blockArgs }

and Param = { name : string; typ : TypeReference }


module CustomType =
  // TYPESCLEANUP support type parameters
  type RecordField = { name : string; typ : TypeReference; description : string }
  type Alias = { typ : TypeReference }

  type EnumField =
    { typ : TypeReference; label : Option<string>; description : string }

  type EnumCase = { name : string; fields : List<EnumField>; description : string }

  type T =
    | Alias of TypeReference
    | Record of firstField : RecordField * additionalFields : List<RecordField>
    | Enum of firstCase : EnumCase * additionalCases : List<EnumCase>

// Functions for working with Dark runtime expressions
module Expr =
  let toID (expr : Expr) : id =
    match expr with
    | EInt(id, _)
    | EString(id, _)
    | EChar(id, _)
    | EBool(id, _)
    | EUnit id
    | EConstant(id, _)
    | EFloat(id, _)
    | EVariable(id, _)
    | EFieldAccess(id, _, _)
    | ELambda(id, _, _)
    | ELet(id, _, _, _)
    | EIf(id, _, _, _)
    | EApply(id, _, _, _)
    | EList(id, _)
    | ETuple(id, _, _, _)
    | ERecord(id, _, _)
    | ERecordUpdate(id, _, _)
    | EDict(id, _)
    | EEnum(id, _, _, _)
    | EMatch(id, _, _)
    | EAnd(id, _, _)
    | EOr(id, _, _) -> id

// Functions for working with Dark Let patterns
module LetPattern =
  let toID (pat : LetPattern) : id =
    match pat with
    | LPVariable(id, _) -> id
    | LPTuple(id, _, _, _) -> id

// Functions for working with Dark match patterns
module MatchPattern =
  let toID (pat : MatchPattern) : id =
    match pat with
    | MPInt(id, _)
    | MPString(id, _)
    | MPChar(id, _)
    | MPBool(id, _)
    | MPUnit id
    | MPFloat(id, _)
    | MPVariable(id, _)
    | MPTuple(id, _, _, _)
    | MPEnum(id, _, _)
    | MPListCons(id, _, _)
    | MPList(id, _) -> id

// Functions for working with Dark runtime values
module Dval =
  // A Fake Dval is some control-flow that's modelled in the interpreter as a
  // Dval. This is sort of like an Exception. Anytime we see a FakeDval we return
  // it instead of operating on it, including when they're put in a list, in a
  // value, in a record, as a parameter to a function, etc.
  let isFake (dv : Dval) : bool =
    match dv with
    | DError _ -> true
    | DIncomplete _ -> true
    | _ -> false

  let isIncomplete (dv : Dval) : bool =
    match dv with
    | DIncomplete _ -> true
    | _ -> false

  let isDError (dv : Dval) : bool =
    match dv with
    | DError _ -> true
    | _ -> false

  let toPairs (dv : Dval) : Result<List<string * Dval>, string> =
    match dv with
    | DDict obj -> Ok(Map.toList obj)
    | _ -> Error "expecting str"


  // <summary>
  // Checks if a runtime's value matches a given type
  // </summary>
  // <remarks>
  // We have nested types so they need to be checked deeper. CLEANUP:
  // there is also "real" type checking elsewhere - this should be unified.
  // Note, this is primarily used to figure out which argument has ALREADY not
  // matched the actual runtime parameter type of the called function. So more
  // accuracy is better, as the runtime is perfectly accurate.
  // </summary>
  let rec typeMatches (typ : TypeReference) (dv : Dval) : bool =
    match (dv, typ) with
    | _, TVariable _ -> true
    | DInt _, TInt
    | DFloat _, TFloat
    | DBool _, TBool
    | DUnit, TUnit
    | DString _, TString
    | DDateTime _, TDateTime
    | DPassword _, TPassword
    | DUuid _, TUuid
    | DChar _, TChar
    | DDB _, TDB _
    | DBytes _, TBytes -> true
    | DTuple(first, second, theRest), TTuple(firstType, secondType, otherTypes) ->
      let pairs =
        [ (first, firstType); (second, secondType) ] @ List.zip theRest otherTypes

      pairs |> List.all (fun (v, subtype) -> typeMatches subtype v)
    | DList l, TList t -> List.all (typeMatches t) l
    | DDict m, TDict t -> Map.all (typeMatches t) m
    | DFnVal(Lambda l), TFn(parameters, _) ->
      List.length parameters = List.length l.parameters
    | DOption None, TOption _ -> true
    | DOption(Some v), TOption t
    | DResult(Ok v), TResult(t, _) -> typeMatches t v
    | DResult(Error v), TResult(_, t) -> typeMatches t v

    | DRecord(typeName, fields), TCustomType(typeName', typeArgs) ->
      // TYPESCLEANUP: should load type by name
      // TYPESCLEANUP: are we handling type arguments here?
      // TYPESCLEANUP: do we need to check fields?
      typeName = typeName'

    | DEnum(typeName, casename, fields), TCustomType(typeName', typeArgs) ->
      // TYPESCLEANUP: should load type by name
      // TYPESCLEANUP: are we handling type arguments here?
      // TYPESCLEANUP: do we need to check fields?
      typeName = typeName'

    // Dont match these fakevals, functions do not have these types
    | DError _, _
    | DIncomplete _, _ -> false
    // exhaustiveness checking
    | DInt _, _
    | DFloat _, _
    | DBool _, _
    | DUnit, _
    | DString _, _
    | DDateTime _, _
    | DPassword _, _
    | DUuid _, _
    | DChar _, _
    | DDB _, _
    | DBytes _, _
    | DList _, _
    | DTuple _, _
    | DDict _, _
    | DRecord _, _
    | DFnVal _, _
    | DOption _, _
    | DResult _, _
    | DEnum _, _ -> false


  let int (i : int) = DInt(int64 i)
  let parseInt (i : string) = DInt(parseInt64 i)


  // Dvals should never be constructed that contain fakevals - the fakeval
  // should always propagate (though, there are specific cases in the
  // interpreter where they are discarded instead of propagated; still they are
  // never put into other dvals). These static members check before creating the values

  let list (list : List<Dval>) : Dval =
    List.find (fun (dv : Dval) -> isFake dv) list
    |> Option.defaultValue (DList list)

  let record (typeName : TypeName.T) (fields : List<string * Dval>) : Dval =
    // Give a warning for duplicate keys
    List.fold
      (DRecord(typeName, Map.empty))
      (fun m (k, v) ->
        match m, k, v with
        // TYPESCLEANUP: remove hacks
        // If we're propagating a fakeval keep doing it. We handle it without this line but let's be certain
        | m, _k, _v when isFake m -> m
        // Errors should propagate (but only if we're not already propagating an error)
        | DRecord _, _, v when isFake v -> v
        // Skip empty rows
        | _, "", _ -> DError(SourceNone, $"Empty key: {k}")
        // Error if the key appears twice
        | DRecord(_, m), k, _v when Map.containsKey k m ->
          DError(SourceNone, $"Duplicate key: {k}")
        // Otherwise add it
        | DRecord(tn, m), k, v -> DRecord(tn, Map.add k v m)
        // If we haven't got a DDict we're propagating an error so let it go
        | m, _, _ -> m)
      fields

  let dict (fields : List<string * Dval>) : Dval =
    // Give a warning for duplicate keys
    List.fold
      (DDict(Map.empty))
      (fun m (k, v) ->
        match m, k, v with
        // TYPESCLEANUP: remove hacks
        // If we're propagating a fakeval keep doing it. We handle it without this line but let's be certain
        | m, _k, _v when isFake m -> m
        // Errors should propagate (but only if we're not already propagating an error)
        | DDict _, _, v when isFake v -> v
        // Skip empty rows
        | _, "", _ -> DError(SourceNone, $"Empty key: {k}")
        // Error if the key appears twice
        | DDict m, k, _v when Map.containsKey k m ->
          DError(SourceNone, $"Duplicate key: {k}")
        // Otherwise add it
        | DDict m, k, v -> DDict(Map.add k v m)
        // If we haven't got a DDict we're propagating an error so let it go
        | m, _, _ -> m)
      fields



  let resultOk (dv : Dval) : Dval = if isFake dv then dv else DResult(Ok dv)

  let resultError (dv : Dval) : Dval = if isFake dv then dv else DResult(Error dv)

  // Wraps in a DResult after checking that the value is not a fakeval
  let result (dv : Result<Dval, Dval>) : Dval =
    match dv with
    | Ok dv -> resultOk dv
    | Error dv -> resultError dv

  let optionJust (dv : Dval) : Dval = if isFake dv then dv else DOption(Some dv)

  // Wraps in a DOption after checking that the value is not a fakeval
  let option (dv : Option<Dval>) : Dval =
    match dv with
    | Some dv -> optionJust dv // checks isFake
    | None -> DOption None

  let errStr (s : string) : Dval = DError(SourceNone, s)

  let errSStr (source : DvalSource) (s : string) : Dval = DError(source, s)

module Handler =
  type CronInterval =
    | EveryDay
    | EveryWeek
    | EveryFortnight
    | EveryHour
    | Every12Hours
    | EveryMinute

  type Spec =
    | HTTP of path : string * method : string
    | Worker of name : string
    | Cron of name : string * interval : CronInterval
    | REPL of name : string

  type T = { tlid : tlid; ast : Expr; spec : Spec }

module DB =
  type T = { tlid : tlid; name : string; typ : TypeReference; version : int }

module UserType =
  type T =
    { tlid : tlid
      name : TypeName.UserProgram
      typeParams : List<string>
      definition : CustomType.T }

module UserConstant =
  type T =
    { tlid : tlid
      name : FQConstantName.UserConstantName
      typ : TypeReference
      body : Expr }

module UserFunction =
  type Parameter = { name : string; typ : TypeReference }

  type T =
    { tlid : tlid
      name : FnName.UserProgram
      typeParams : List<string>
      parameters : List<Parameter>
      returnType : TypeReference
      body : Expr }

module Toplevel =
  type T =
    | TLHandler of Handler.T
    | TLDB of DB.T
    | TLFunction of UserFunction.T
    | TLType of UserType.T
    | TLConstant of UserConstant.T

  let toTLID (tl : T) : tlid =
    match tl with
    | TLHandler h -> h.tlid
    | TLDB db -> db.tlid
    | TLFunction f -> f.tlid
    | TLType t -> t.tlid
    | TLConstant c -> c.tlid

module Secret =
  type T = { name : string; value : string }


// ------------
// Functions
// ------------

module PackageFn =
  type Parameter = { name : string; typ : TypeReference }

  type T =
    { name : FnName.Package
      tlid : tlid
      typeParams : List<string>
      parameters : List<Parameter>
      returnType : TypeReference
      body : Expr }

module PackageType =
  type T =
    { name : TypeName.Package; typeParams : List<string>; definition : CustomType.T }

module PackageConstant =
  type T =
    { tlid : tlid
      name : FQConstantName.PackageConstantName
      typ : TypeReference
      body : Expr }

// <summary>
// Used to mark whether a function can be run on the client rather than backend.
// </summary>
// <remarks>
// The runtime needs to know whether to save a function's results when it
// runs. Pure functions that can be run on the client do not need to have
// their results saved.
// In addition, some functions can be run without side-effects; to give
// the user a good experience, we can run them as soon as they are added.
// this includes DateTime.now and Int.random.
// </remarks>
type Previewable =
  // The same inputs will always yield the same outputs,
  // so we don't need to save results. e.g. `DateTime.addSeconds`
  | Pure

  // Output may vary with the same inputs, though we can safely preview.
  // e.g. `DateTime.now`. We should save the results.
  | ImpurePreviewable

  // Can only be run on the server. e.g. `DB.update`
  // We should save the results.
  | Impure

// Used to mark whether a function/type has been deprecated, and if so,
// details about possible replacements/alternatives, and reasoning
type Deprecation<'name> =
  | NotDeprecated

  // The exact same thing is available under a new, preferred name
  | RenamedTo of 'name

  /// This has been deprecated and has a replacement we can suggest
  | ReplacedBy of 'name

  /// This has been deprecated and not replaced, provide a message for the user
  | DeprecatedBecause of string

// Used to mark whether a function has an equivalent that can be
// used within a Postgres query.
type SqlSpec =
  // Can be implemented, but we haven't yet
  | NotYetImplemented

  // This is not a function which can be queried
  | NotQueryable

  // A query function (it can't be called inside a query, but its argument can be a query)
  | QueryFunction

  // Can be implemented by a given builtin postgres 9.6 operator with 1 arg (eg `@ x`)
  | SqlUnaryOp of string

  // Can be implemented by a given builtin postgres 9.6 operator with 2 args (eg `x + y`)
  | SqlBinOp of string

  // Can be implemented by a given builtin postgres 9.6 function
  | SqlFunction of string

  // Can be implemented by a given builtin postgres 9.6 function with extra arguments that go first
  | SqlFunctionWithPrefixArgs of string * List<string>

  // Can be implemented by a given builtin postgres 9.6 function with extra arguments that go last
  | SqlFunctionWithSuffixArgs of string * List<string>

  // Can be implemented by given callback that receives 1 SQLified-string argument
  // | SqlCallback of (string -> string)

  // Can be implemented by given callback that receives 2 SQLified-string argument
  | SqlCallback2 of (string -> string -> string)

  member this.isQueryable() : bool =
    match this with
    | NotYetImplemented
    | NotQueryable
    | QueryFunction -> false
    | SqlUnaryOp _
    | SqlBinOp _
    | SqlFunction _
    | SqlFunctionWithPrefixArgs _
    | SqlFunctionWithSuffixArgs _
    | SqlCallback2 _ -> true

// A built-in standard library type
type BuiltInType =
  { name : TypeName.BuiltIn
    typeParams : List<string>
    definition : CustomType.T
    description : string
    deprecated : Deprecation<TypeName.T> }

type BuiltInConstant =
  { name : FQConstantName.StdlibConstantName
    returnType : TypeReference
    description : string
    previewable : Previewable
    deprecated : Deprecation<FQConstantName.StdlibConstantName>
    sqlSpec : SqlSpec
    constant : DvalTask }

// A built-in standard library function
type BuiltInFn =
  { name : FnName.BuiltIn
    typeParams : List<string>
    parameters : List<BuiltInParam>
    returnType : TypeReference
    description : string
    previewable : Previewable
    deprecated : Deprecation<FnName.T>
    sqlSpec : SqlSpec
    fn : BuiltInFnSig }

and Fn =
  { name : FnName.T
    typeParams : List<string>
    parameters : List<Param>
    returnType : TypeReference
    previewable : Previewable
    sqlSpec : SqlSpec

    // Functions can be run in WASM if they have an implementation in LibExecution.
    // Functions whose implementation is in StdLibCloudExecution can only be implemented on the server.

    // <remarks>
    // May throw an exception, though we're trying to get them to never throw exceptions.
    // </remarks>
    fn : FnImpl }

and BuiltInFnSig =
  (ExecutionState *

  // type args
  List<TypeReference> *

  // fn args
  List<Dval>)
    -> DvalTask

and FnImpl =
  | BuiltInFunction of BuiltInFnSig
  | UserProgramFunction of tlid * Expr
  | PackageFunction of tlid * Expr


// CLEANUP consider renaming to `ExecutionType`, `EvaluationMode`, etc.
// Represents the context in which we're evaluating some code
and RealOrPreview =
  // We are evaluating an expression normally
  | Real

  // We are previewing the evaluation of some expression within the editor.
  | Preview

and FunctionRecord = tlid * FnName.T * id

and TraceDval = bool -> id -> Dval -> unit

and TraceTLID = tlid -> unit

and LoadFnResult = FunctionRecord -> List<Dval> -> Option<Dval * NodaTime.Instant>

and StoreFnResult = FunctionRecord -> Dval list -> Dval -> unit

/// Per-runtime configuration allowing different settings for eg cloud, test, CLI
and Config = { allowLocalHttpAccess : bool; httpclientTimeoutInMs : int }

/// Every part of a user's program
and Program =
  { canvasID : CanvasID
    internalFnsAllowed : bool // whether this canvas is allowed call internal functions
    dbs : Map<string, DB.T>
<<<<<<< HEAD
    userFns : Map<FQFnName.UserFnName, UserFunction.T>
    userTypes : Map<FQTypeName.UserTypeName, UserType.T>
    userConstants : Map<FQConstantName.UserConstantName, UserConstant.T>
=======
    fns : Map<FnName.UserProgram, UserFunction.T>
    types : Map<TypeName.UserProgram, UserType.T>
>>>>>>> 29190c93
    secrets : List<Secret.T> }

/// Set of callbacks used to trace the interpreter, and other context needed to run code
and Tracing =
  { traceDval : TraceDval
    traceTLID : TraceTLID
    loadFnResult : LoadFnResult
    storeFnResult : StoreFnResult
    realOrPreview : RealOrPreview }

// Used for testing
and TestContext =
  { mutable sideEffectCount : int

    mutable exceptionReports : List<string * string * Metadata>
    mutable expectedExceptionCount : int
    postTestExecutionHook : TestContext -> Dval -> unit }

// Non-user-specific functionality needed to run code
and Libraries =
<<<<<<< HEAD
  { stdlibTypes : Map<FQTypeName.StdlibTypeName, BuiltInType>
    stdlibFns : Map<FQFnName.StdlibFnName, BuiltInFn>
    stdlibConstants : Map<FQConstantName.StdlibConstantName, BuiltInConstant>

    packageFns : Map<FQFnName.PackageFnName, PackageFn.T>
    packageTypes : Map<FQTypeName.PackageTypeName, PackageType.T>
    packageConstants : Map<FQConstantName.PackageConstantName, PackageConstant.T> }
=======
  { builtInFns : Map<FnName.BuiltIn, BuiltInFn>
    builtInTypes : Map<TypeName.BuiltIn, BuiltInType>

    packageFns : Map<FnName.Package, PackageFn.T>
    packageTypes : Map<TypeName.Package, PackageType.T> }
>>>>>>> 29190c93

and ExceptionReporter = ExecutionState -> Metadata -> exn -> unit

and Notifier = ExecutionState -> string -> Metadata -> unit

// All state used while running a program
and ExecutionState =
  { libraries : Libraries
    tracing : Tracing
    program : Program
    config : Config
    test : TestContext

    // Called to report exceptions
    reportException : ExceptionReporter

    // Called to notify that something of interest (that isn't an exception)
    // has happened.
    //
    // Useful for tracking behaviour we want to deprecate, understanding what
    // users are doing, etc.
    notify : Notifier

    // TLID of the currently executing handler/fn
    tlid : tlid

    executingFnName : Option<FnName.T>

    // <summary>
    // Callstack of functions that have been called as part of execution
    // </summary>
    //
    // <remarks>
    // Used for recursion detection in the editor.
    // In the editor, we call all paths to show live values,
    // but with recursion that causes infinite recursion.
    // </remarks>
    callstack : Set<FnName.T>

    // Whether the currently executing code is really being executed
    // (as opposed to being previewed for traces)
    onExecutionPath : bool }

and Types =
  { builtInTypes : Map<TypeName.BuiltIn, BuiltInType>
    packageTypes : Map<TypeName.Package, PackageType.T>
    userProgramTypes : Map<TypeName.UserProgram, UserType.T> }

module ExecutionState =
  let availableTypes (state : ExecutionState) : Types =
    { builtInTypes = state.libraries.builtInTypes
      packageTypes = state.libraries.packageTypes
      userProgramTypes = state.program.types }

module Types =
  let empty =
    { builtInTypes = Map.empty
      packageTypes = Map.empty
      userProgramTypes = Map.empty }

  let find (name : TypeName.T) (types : Types) : Option<CustomType.T> =
    match name with
    | FQName.BuiltIn b ->
      Map.tryFind b types.builtInTypes |> Option.map (fun t -> t.definition)
    | FQName.UserProgram user ->
      Map.tryFind user types.userProgramTypes |> Option.map (fun t -> t.definition)
    | FQName.Package pkg ->
      Map.tryFind pkg types.packageTypes |> Option.map (fun t -> t.definition)


let rec getTypeReferenceFromAlias
  (types : Types)
  (typ : TypeReference)
  : TypeReference =
  match typ with
  | TCustomType(typeName, typeArgs) ->
    match Types.find typeName types with
    | Some(CustomType.Alias(TCustomType(innerTypeName, _))) ->
      getTypeReferenceFromAlias types (TCustomType(innerTypeName, typeArgs))
    | _ -> typ
  | _ -> typ


let consoleReporter : ExceptionReporter =
  fun _state (metadata : Metadata) (exn : exn) ->
    printException "runtime-error" metadata exn

let consoleNotifier : Notifier =
  fun _state msg tags ->
    print $"A notification happened in the runtime:\n  {msg}\n  {tags}\n\n"

let builtInParamToParam (p : BuiltInParam) : Param = { name = p.name; typ = p.typ }

let builtInFnToFn (fn : BuiltInFn) : Fn =
  { name = FQName.BuiltIn fn.name
    typeParams = fn.typeParams
    parameters = List.map builtInParamToParam fn.parameters
    returnType = fn.returnType
    previewable = fn.previewable
    sqlSpec = fn.sqlSpec
    fn = BuiltInFunction fn.fn }

let userFnToFn (fn : UserFunction.T) : Fn =
  let toParam (p : UserFunction.Parameter) : Param = { name = p.name; typ = p.typ }

  { name = FQName.UserProgram fn.name
    typeParams = fn.typeParams
    parameters = fn.parameters |> List.map toParam
    returnType = fn.returnType
    previewable = Impure
    sqlSpec = NotQueryable
    fn = UserProgramFunction(fn.tlid, fn.body) }

let packageFnToFn (fn : PackageFn.T) : Fn =
  let toParam (p : PackageFn.Parameter) : Param = { name = p.name; typ = p.typ }

  { name = FQName.Package fn.name
    typeParams = fn.typeParams
    parameters = fn.parameters |> List.map toParam
    returnType = fn.returnType
    previewable = Impure
    sqlSpec = NotQueryable
    fn = PackageFunction(fn.tlid, fn.body) }<|MERGE_RESOLUTION|>--- conflicted
+++ resolved
@@ -1038,6 +1038,15 @@
     sqlSpec : SqlSpec
     constant : DvalTask }
 
+type BuiltInConstant =
+  { name : FQConstantName.StdlibConstantName
+    returnType : TypeReference
+    description : string
+    previewable : Previewable
+    deprecated : Deprecation<FQConstantName.StdlibConstantName>
+    sqlSpec : SqlSpec
+    constant : DvalTask }
+
 // A built-in standard library function
 type BuiltInFn =
   { name : FnName.BuiltIn
@@ -1109,14 +1118,9 @@
   { canvasID : CanvasID
     internalFnsAllowed : bool // whether this canvas is allowed call internal functions
     dbs : Map<string, DB.T>
-<<<<<<< HEAD
-    userFns : Map<FQFnName.UserFnName, UserFunction.T>
-    userTypes : Map<FQTypeName.UserTypeName, UserType.T>
-    userConstants : Map<FQConstantName.UserConstantName, UserConstant.T>
-=======
     fns : Map<FnName.UserProgram, UserFunction.T>
     types : Map<TypeName.UserProgram, UserType.T>
->>>>>>> 29190c93
+    userConstants : Map<ConstantName.UserProgram, UserConstant.T>
     secrets : List<Secret.T> }
 
 /// Set of callbacks used to trace the interpreter, and other context needed to run code
@@ -1137,21 +1141,13 @@
 
 // Non-user-specific functionality needed to run code
 and Libraries =
-<<<<<<< HEAD
-  { stdlibTypes : Map<FQTypeName.StdlibTypeName, BuiltInType>
-    stdlibFns : Map<FQFnName.StdlibFnName, BuiltInFn>
-    stdlibConstants : Map<FQConstantName.StdlibConstantName, BuiltInConstant>
-
-    packageFns : Map<FQFnName.PackageFnName, PackageFn.T>
-    packageTypes : Map<FQTypeName.PackageTypeName, PackageType.T>
-    packageConstants : Map<FQConstantName.PackageConstantName, PackageConstant.T> }
-=======
   { builtInFns : Map<FnName.BuiltIn, BuiltInFn>
     builtInTypes : Map<TypeName.BuiltIn, BuiltInType>
+    builtInConstants : Map<ConstantName.BuiltIn, BuiltInConstant>
 
     packageFns : Map<FnName.Package, PackageFn.T>
-    packageTypes : Map<TypeName.Package, PackageType.T> }
->>>>>>> 29190c93
+    packageTypes : Map<TypeName.Package, PackageType.T>
+    packageConstants : Map<FQConstantName.Package, PackageConstant.T> }
 
 and ExceptionReporter = ExecutionState -> Metadata -> exn -> unit
 
