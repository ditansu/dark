/// The core types and functions used by the Dark language's runtime. These
/// are not idential to the serialized types or the types used in the Editor,
/// as those have unique constraints (typically, backward compatibility or
/// continuous delivery).
module LibExecution.RuntimeTypes

// The design of these types is intended to accomodate the unique design of
// Dark, that it's being run sometimes in an editor and sometimes in
// production, etc.

// This typically represents our most accurate representation of the language
// as it is today, however, slight variations of these types are expected to
// exist in other places representing different constraints, such as how
// we've put something in some kind of storage, sending it to some API, etc.
// Those types will always be converted to these types for execution.
//
// The reason these are distinct formats from the serialized types is that
// those types are very difficult to change, while we want this to be
// straightforward to change. So we transform any serialized formats into
// this one for running. We remove any "syntactic sugar" (editor/display only
// features).
//
// These formats should never be serialized/deserialized, that defeats the
// purpose. If you need to save data of this format, create a set of new
// types and convert this type into them. (even if they are identical).
//
// This format is lossy, relative to the serialized types. Use IDs to refer
// back.

open System.Threading.Tasks
open FSharp.Control.Tasks

open Prelude


/// Used to name where type/function/etc lives, eg a BuiltIn module, a User module,
/// or a Package module.
module FQName =

  /// A name that is built into the runtime
  type BuiltIn<'name> = { modules : List<string>; name : 'name; version : int }

  /// Part of the user's program (eg canvas or cli)
  type UserProgram<'name> = { modules : List<string>; name : 'name; version : int }

  /// The name of a thing in the package manager
  // TODO: We plan to use UUIDs for this, but this is a placeholder
  type Package<'name> =
    { owner : string; modules : List<string>; name : 'name; version : int }

  type FQName<'name> =
    | BuiltIn of BuiltIn<'name>
    | UserProgram of UserProgram<'name>
    | Package of Package<'name>


  type NameValidator<'name> = 'name -> unit
  type NamePrinter<'name> = 'name -> string

  // Lowercase starting letter for modules and users
  let modulePattern = @"^[A-Z][a-z0-9A-Z_]*$"
  let assert'
    (modules : List<string>)
    (name : 'name)
    (version : int)
    (nameValidator : 'name -> unit)
    : unit =
    List.iter (assertRe "modules name must match" modulePattern) modules
    nameValidator name
    assert_ "version can't be negative" [ "version", version ] (version >= 0)

  let builtin
    (nameValidator : NameValidator<'name>)
    (modules : List<string>)
    (name : 'name)
    (version : int)
    : BuiltIn<'name> =
    assert' modules name version nameValidator
    { modules = modules; name = name; version = version }

  let fqBuiltIn
    (nameValidator : NameValidator<'name>)
    (modules : List<string>)
    (name : 'name)
    (version : int)
    : FQName<'name> =
    BuiltIn(builtin nameValidator modules name version)

  let userProgram
    (nameValidator : NameValidator<'name>)
    (modules : List<string>)
    (name : 'name)
    (version : int)
    : UserProgram<'name> =
    assert' modules name version nameValidator
    { modules = modules; name = name; version = version }

  let fqUserProgram
    (nameValidator : NameValidator<'name>)
    (modules : List<string>)
    (name : 'name)
    (version : int)
    : FQName<'name> =
    UserProgram(userProgram nameValidator modules name version)

  let package
    (nameValidator : NameValidator<'name>)
    (owner : string)
    (modules : List<string>)
    (name : 'name)
    (version : int)
    : Package<'name> =
    assert' modules name version nameValidator
    { owner = owner; modules = modules; name = name; version = version }

  let fqPackage
    (nameValidator : NameValidator<'name>)
    (owner : string)
    (modules : List<string>)
    (name : 'name)
    (version : int)
    : FQName<'name> =
    Package(package nameValidator owner modules name version)

  let builtinToString (s : BuiltIn<'name>) (f : NamePrinter<'name>) : string =
    let name = s.modules @ [ f s.name ] |> String.concat "."
    if s.version = 0 then name else $"{name}_v{s.version}"

  let userProgramToString
    (s : UserProgram<'name>)
    (f : NamePrinter<'name>)
    : string =
    let name = s.modules @ [ f s.name ] |> String.concat "."
    if s.version = 0 then name else $"{name}_v{s.version}"

  let packageToString (s : Package<'name>) (f : NamePrinter<'name>) : string =
    let name =
      ("PACKAGE" :: s.owner :: s.modules @ [ f s.name ]) |> String.concat "."
    if s.version = 0 then name else $"{name}_v{s.version}"

  let toString (name : FQName<'name>) (f : NamePrinter<'name>) : string =
    match name with
    | BuiltIn b -> builtinToString b f
    | UserProgram user -> userProgramToString user f
    | Package pkg -> packageToString pkg f


module TypeName =
  type Name = TypeName of string
  type TypeName = FQName.FQName<Name>
  type BuiltIn = FQName.BuiltIn<Name>
  type UserProgram = FQName.UserProgram<Name>
  type Package = FQName.Package<Name>

  let pattern = @"^[A-Z][a-z0-9A-Z_]*$"
  let assert' (TypeName name : Name) : unit =
    assertRe "type name must match" pattern name
  let builtIn (modules : List<string>) (name : string) (version : int) : BuiltIn =
    FQName.builtin assert' modules (TypeName name) version

  let fqBuiltIn (modules : List<string>) (name : string) (version : int) : TypeName =
    FQName.fqBuiltIn assert' modules (TypeName name) version

  let userProgram
    (modules : List<string>)
    (name : string)
    (version : int)
    : UserProgram =
    FQName.userProgram assert' modules (TypeName name) version

  let fqUserProgram
    (modules : List<string>)
    (name : string)
    (version : int)
    : TypeName =
    FQName.fqUserProgram assert' modules (TypeName name) version

  let package
    (owner : string)
    (modules : List<string>)
    (name : string)
    (version : int)
    : Package =
    FQName.package assert' owner modules (TypeName name) version

  let fqPackage
    (owner : string)
    (modules : List<string>)
    (name : string)
    (version : int)
    : TypeName =
    FQName.fqPackage assert' owner modules (TypeName name) version

  let builtinToString (s : BuiltIn) : string =
    FQName.builtinToString s (fun (TypeName name) -> name)

  let userProgramToString (s : UserProgram) : string =
    FQName.userProgramToString s (fun (TypeName name) -> name)

  let packageToString (s : Package) : string =
    FQName.packageToString s (fun (TypeName name) -> name)

  let toString (name : TypeName) : string =
    FQName.toString name (fun (TypeName name) -> name)

  let toShortName (name : TypeName) : string =
    match name with
    | FQName.BuiltIn { name = TypeName name; version = version }
    | FQName.UserProgram { name = TypeName name; version = version }
    | FQName.Package { name = TypeName name; version = version } ->
      if version = 0 then name else $"{name}_v{version}"



module FnName =
  type Name = FnName of string
  type FnName = FQName.FQName<Name>
  type BuiltIn = FQName.BuiltIn<Name>
  type UserProgram = FQName.UserProgram<Name>
  type Package = FQName.Package<Name>

  let pattern = @"^[a-z][a-z0-9A-Z_]*$"
  let assert' (FnName name : Name) : unit =
    assertRe "Fn name must match" pattern name

  let builtIn (modules : List<string>) (name : string) (version : int) : BuiltIn =
    FQName.builtin assert' modules (FnName name) version

  let fqBuiltIn (modules : List<string>) (name : string) (version : int) : FnName =
    FQName.fqBuiltIn assert' modules (FnName name) version

  let userProgram
    (modules : List<string>)
    (name : string)
    (version : int)
    : UserProgram =
    FQName.userProgram assert' modules (FnName name) version

  let fqUserProgram
    (modules : List<string>)
    (name : string)
    (version : int)
    : FnName =
    FQName.fqUserProgram assert' modules (FnName name) version

  let package
    (owner : string)
    (modules : List<string>)
    (name : string)
    (version : int)
    : Package =
    FQName.package assert' owner modules (FnName name) version

  let fqPackage
    (owner : string)
    (modules : List<string>)
    (name : string)
    (version : int)
    : FnName =
    FQName.fqPackage assert' owner modules (FnName name) version

  let builtinToString (s : BuiltIn) : string =
    FQName.builtinToString s (fun (FnName name) -> name)
  let userProgramToString (s : UserProgram) : string =
    FQName.userProgramToString s (fun (FnName name) -> name)
  let packageToString (s : Package) : string =
    FQName.packageToString s (fun (FnName name) -> name)

  let toString (name : FnName) : string =
    FQName.toString name (fun (FnName name) -> name)

  let isInternalFn (fnName : BuiltIn) : bool =
    List.tryHead fnName.modules = Some "DarkInternal"

/// A Fully-Qualified Constant Name
/// Includes package, module, and version information where relevant.
module ConstantName =
  type Name = ConstantName of string
  type ConstantName = FQName.FQName<Name>
  type BuiltIn = FQName.BuiltIn<Name>
  type UserProgram = FQName.UserProgram<Name>
  type Package = FQName.Package<Name>

  let pattern = @"^[a-z][a-z0-9A-Z_']*$"
  let assert' (ConstantName name : Name) : unit =
    assertRe "Constant name must match" pattern name

  let builtIn (modules : List<string>) (name : string) (version : int) : BuiltIn =
    FQName.builtin assert' modules (ConstantName name) version

  let fqBuiltIn
    (modules : List<string>)
    (name : string)
    (version : int)
    : ConstantName =
    FQName.fqBuiltIn assert' modules (ConstantName name) version

  let userProgram
    (modules : List<string>)
    (name : string)
    (version : int)
    : UserProgram =
    FQName.userProgram assert' modules (ConstantName name) version

  let fqUserProgram
    (modules : List<string>)
    (name : string)
    (version : int)
    : ConstantName =
    FQName.fqUserProgram assert' modules (ConstantName name) version

  let package
    (owner : string)
    (modules : List<string>)
    (name : string)
    (version : int)
    : Package =
    FQName.package assert' owner modules (ConstantName name) version

  let fqPackage
    (owner : string)
    (modules : List<string>)
    (name : string)
    (version : int)
    : ConstantName =
    FQName.fqPackage assert' owner modules (ConstantName name) version

  let packageToString (s : Package) : string =
    FQName.packageToString s (fun (ConstantName name) -> name)

  let toString (name : ConstantName) : string =
    FQName.toString name (fun (ConstantName name) -> name)


/// A KnownType represents the type of a dval.
///
/// Many KnownTypes (such as lists and records) have nested types. Often, these
/// nested types are unknown (such as the contents of an empty list, or the
/// `Result.Error` type for `Ok 5`). As such, KnownTypes always nest ValueTypes
/// (an optional form of KnownType).
type KnownType =
  | KTUnit
  | KTBool
  | KTInt
  | KTFloat
  | KTChar
  | KTString
  | KTUuid
  | KTBytes
  | KTDateTime

  // let empty =    [] // KTList Unknown
  // let intList = [1] // KTList (ValueType.Known KTInt)
  | KTList of ValueType

  // Intuitively, since Dvals generate KnownTypes, you would think that we can
  // use KnownTypes in a KTTuple.
  //
  // However, we sometimes construct a KTTuple to repesent the type of a Tuple
  // which doesn't exist. For example, in `List.zip [] []`, we create the result
  // from the types of the two lists, which themselves might be (and likely are)
  // `Unknown`.
  | KTTuple of ValueType * ValueType * List<ValueType>

  // let f = (fun x -> x)        // KTFn([Unknown], Unknown)
  // let intF = (fun (x: Int) -> x) // KTFn([Known KTInt], Unknown)
  //
  // Note that we could theoretically know some return types by analyzing the
  // code or type signatures of functions. We don't do this yet as it's
  // complicated. When we do decide to do this, some incorrect programs may stop
  // functioning (see example). Our goal is for correctly typed functions to
  // stay working so this might be ok.
  //
  // For example:
  //   let z1 = (fun x -> 5)
  //   let z2 = (fun x -> "str")
  // `[z1, z2]` is allowed now but might not be allowed later
  | KTFn of args : NEList<ValueType> * ret : ValueType

  // At time of writing, all DBs are of a specific type, and DBs may only be
  // referenced directly, but we expect to eventually allow references to DBs
  // where the type may be unknown
  // List.head ([]: List<DB<'a>>) // KTDB (Unknown)
  | KTDB of ValueType

  /// let n = None          // type args: [Unknown]
  /// let s = Some(5)       // type args: [Known KTInt]
  /// let o = Ok (5)        // type args: [Known KTInt, Unknown]
  /// let e = Error ("str") // type args: [Unknown, Known KTString]
  | KTCustomType of TypeName.TypeName * typeArgs : List<ValueType>

  // let myDict = {} // KTDict Unknown
  | KTDict of ValueType

/// Represents the actual type of a Dval
///
/// "Unknown" represents the concept of "bottom" in
///   type system / data flow analysis / lattices
and [<RequireQualifiedAccess>] ValueType =
  | Unknown
  | Known of KnownType

[<RequireQualifiedAccess>]
module ValueType =
  // some helpers to reduce typing elsewhere
  let unknown = ValueType.Unknown
  let unknownTODO = ValueType.Unknown
  let unknownDbTODO = ValueType.Unknown
  let typeArgsTODO = []

  let known inner = ValueType.Known inner

  let unit = known KTUnit
  let bool = known KTBool
  let int = known KTInt
  let float = known KTFloat
  let char = known KTChar
  let string = known KTString
  let dateTime = known KTDateTime
  let uuid = known KTUuid
  let bytes = known KTBytes

  let list (inner : ValueType) : ValueType = known (KTList inner)
  let dict (inner : ValueType) : ValueType = known (KTDict inner)
  let tuple
    (first : ValueType)
    (second : ValueType)
    (theRest : List<ValueType>)
    : ValueType =
    KTTuple(first, second, theRest) |> known

  let customType
    (typeName : TypeName.TypeName)
    (typeArgs : List<ValueType>)
    : ValueType =
    KTCustomType(typeName, typeArgs) |> known

  let rec toString (vt : ValueType) : string =
    match vt with
    | ValueType.Unknown -> "_"
    | ValueType.Known kt ->
      match kt with
      | KTUnit -> "Unit"
      | KTBool -> "Bool"
      | KTInt -> "Int"
      | KTFloat -> "Float"
      | KTChar -> "Char"
      | KTString -> "String"
      | KTUuid -> "Uuid"
      | KTBytes -> "Bytes"
      | KTDateTime -> "DateTime"

      | KTList inner -> $"List<{toString inner}>"
      | KTDict inner -> $"Dict<{toString inner}>"
      | KTTuple(first, second, theRest) ->
        first :: second :: theRest
        |> List.map toString
        |> String.concat " * "
        |> fun inner -> $"({inner})"
      | KTCustomType(typeName, typeArgs) ->
        let typeArgsPart =
          match typeArgs with
          | [] -> ""
          | _ ->
            typeArgs
            |> List.map toString
            |> String.concat ", "
            |> fun inner -> $"<{inner}>"

        $"{TypeName.toString typeName}{typeArgsPart}"

      | KTFn(args, ret) ->
        NEList.toList args @ [ ret ] |> List.map toString |> String.concat " -> "

      | KTDB inner -> $"DB<{toString inner}>"


  let rec private mergeKnownTypes
    (left : KnownType)
    (right : KnownType)
    : Result<KnownType, unit> =
    let r = merge
    match left, right with
    | KTUnit, KTUnit -> KTUnit |> Ok
    | KTBool, KTBool -> KTBool |> Ok
    | KTInt, KTInt -> KTInt |> Ok
    | KTFloat, KTFloat -> KTFloat |> Ok
    | KTChar, KTChar -> KTChar |> Ok
    | KTString, KTString -> KTString |> Ok
    | KTUuid, KTUuid -> KTUuid |> Ok
    | KTBytes, KTBytes -> KTBytes |> Ok
    | KTDateTime, KTDateTime -> KTDateTime |> Ok

    | KTList left, KTList right -> r left right |> Result.map KTList
    | KTDict left, KTDict right -> r left right |> Result.map KTDict
    | KTTuple(l1, l2, ls), KTTuple(r1, r2, rs) ->
      let firstMerged = r l1 r1
      let secondMerged = r l2 r2
      let restMerged = List.map2 r ls rs |> Result.collect

      match firstMerged, secondMerged, restMerged with
      | Ok first, Ok second, Ok rest -> Ok(KTTuple(first, second, rest))
      | _ -> Error()

    | KTCustomType(lName, lArgs), KTCustomType(rName, rArgs) ->
      if lName <> rName then
        Error()
      else if List.length lArgs <> List.length rArgs then
        Error()
      else
        List.map2 r lArgs rArgs
        |> Result.collect
        |> Result.map (fun args -> KTCustomType(lName, args))

    | KTFn(lArgs, lRet), KTFn(rArgs, rRet) ->
      let argsMerged = NEList.map2 r lArgs rArgs |> Result.collectNE
      let retMerged = r lRet rRet

      match argsMerged, retMerged with
      | Ok args, Ok ret -> Ok(KTFn(args, ret))
      | _ -> Error()

    | _ -> Error()

  and merge (left : ValueType) (right : ValueType) : Result<ValueType, unit> =
    match left, right with
    | ValueType.Unknown, v
    | v, ValueType.Unknown -> Ok v

    | ValueType.Known left, ValueType.Known right ->
      mergeKnownTypes left right |> Result.map ValueType.Known



type NameResolution<'a> = Result<'a, RuntimeError>

// Dark runtime type
and TypeReference =
  | TUnit
  | TBool
  | TInt
  | TFloat
  | TChar
  | TString
  | TUuid
  | TBytes
  | TDateTime
  | TList of TypeReference
  | TTuple of TypeReference * TypeReference * List<TypeReference>
  | TFn of NEList<TypeReference> * TypeReference
  | TDB of TypeReference
  | TVariable of string
  | TCustomType of NameResolution<TypeName.TypeName> * typeArgs : List<TypeReference>
  | TDict of TypeReference // CLEANUP add key type

  member this.isFn() : bool =
    match this with
    | TFn _ -> true
    | _ -> false

  member this.isConcrete() : bool =
    let rec isConcrete (t : TypeReference) : bool =
      match t with
      | TVariable _ -> false
      | TList t -> isConcrete t
      | TTuple(t1, t2, ts) ->
        isConcrete t1 && isConcrete t2 && List.forall isConcrete ts
      | TFn(ts, t) -> NEList.forall isConcrete ts && isConcrete t
      | TDB t -> isConcrete t
      | TCustomType(_, ts) -> List.forall isConcrete ts
      | TDict t -> isConcrete t
      // exhaustiveness
      | TUnit
      | TBool
      | TInt
      | TFloat
      | TChar
      | TString
      | TUuid
      | TBytes
      | TDateTime -> true
    isConcrete this


// Expressions here are runtime variants of the AST in ProgramTypes, having had
// superfluous information removed.
and Expr =
  | EInt of id * int64
  | EBool of id * bool
  | EString of id * List<StringSegment>
  | EUnit of id
  | EChar of id * string
  | EFloat of id * double
  | EConstant of id * ConstantName.ConstantName
  | ELet of id * LetPattern * Expr * Expr
<<<<<<< HEAD
  | EIf of id * cond : Expr * thenExpr : Expr * elseExpr : option<Expr>
  | ELambda of id * pats : NEList<LetPattern> * body : Expr
=======
  | EIf of id * cond : Expr * thenExpr : Expr * elseExpr : Option<Expr>
  | ELambda of id * NEList<id * string> * Expr
>>>>>>> 5d451a54
  | EFieldAccess of id * Expr * string
  | EVariable of id * string
  | EApply of id * Expr * typeArgs : List<TypeReference> * args : NEList<Expr>
  | EFnName of id * FnName.FnName
  | EList of id * List<Expr>
  | ETuple of id * Expr * Expr * List<Expr>
  | ERecord of id * TypeName.TypeName * NEList<string * Expr>
  | ERecordUpdate of id * record : Expr * updates : NEList<string * Expr>
  | EDict of id * List<string * Expr>
  | EEnum of id * TypeName.TypeName * caseName : string * fields : List<Expr>
  | EMatch of id * Expr * NEList<MatchCase>
  | EAnd of id * Expr * Expr
  | EOr of id * Expr * Expr

  // A runtime error. This is included so that we can allow the program to run in the
  // presence of compile-time errors (which are converted to this error). We may
  // adapt this to include more information as we go. This list of exprs is the
  // subexpressions to evaluate before evaluating the error.
  | EError of id * RuntimeError * List<Expr>

and MatchCase = { pat : MatchPattern; whenCondition : Option<Expr>; rhs : Expr }

and LetPattern =
  | LPVariable of id * name : string
  | LPUnit of id
  | LPTuple of
    id *
    first : LetPattern *
    second : LetPattern *
    theRest : List<LetPattern>

and StringSegment =
  | StringText of string
  | StringInterpolation of Expr

and MatchPattern =
  | MPVariable of id * string
  | MPEnum of id * caseName : string * fieldPatterns : List<MatchPattern>
  | MPInt of id * int64
  | MPBool of id * bool
  | MPChar of id * string
  | MPString of id * string
  | MPFloat of id * double
  | MPUnit of id
  | MPTuple of id * MatchPattern * MatchPattern * List<MatchPattern>
  | MPList of id * List<MatchPattern>
  | MPListCons of id * head : MatchPattern * tail : MatchPattern

and DvalMap = Map<string, Dval>

and LambdaImpl =
  { typeSymbolTable : TypeSymbolTable
    tlid : tlid // The TLID of the expression where this was defined
    symtable : Symtable
    parameters : NEList<LetPattern>
    body : Expr }

and FnValImpl =
  | Lambda of LambdaImpl // A fn value
  | NamedFn of FnName.FnName // A reference to an Fn in the executionState

and DDateTime = NodaTime.LocalDate

/// RuntimeError is the major way of representing errors in the runtime. These are
/// primarily used for things where the user made an error, such as a type error, as
/// opposed to a place where the runtime is flawed (use Exception.raiseInternal for those).
/// See docs/errors.md for detailed discussion.
and RuntimeError = private RuntimeError of Dval

// We use NoComparison here to avoid accidentally using structural comparison
and [<NoComparison>] Dval =
  | DUnit

  // Simple types
  | DBool of bool
  | DInt of int64
  | DFloat of double
  | DChar of string // TextElements (extended grapheme clusters) are provided as strings
  | DString of string
  | DDateTime of DarkDateTime.T
  | DUuid of System.Guid
  | DBytes of byte array

  // Compound types
  | DList of ValueType * List<Dval>
  | DTuple of first : Dval * second : Dval * theRest : List<Dval>
  | DDict of
    // This is the type of the _values_, not the keys. Once users can specify the
    // key type, we likely will need to add a `keyType: ValueType` field here.
    valueType : ValueType *
    entries : DvalMap

  | DRecord of
    // CLEANUP nitpick: maybe move sourceTypeName before runtimeTypeName?
    // CLEANUP we may need a sourceTypeArgs here as well
    runtimeTypeName : TypeName.TypeName *
    sourceTypeName : TypeName.TypeName *
    typeArgs : List<ValueType> *
    fields : DvalMap

  | DEnum of
    // CLEANUP nitpick: maybe move sourceTypeName before runtimeTypeName?
    // CLEANUP we may need a sourceTypeArgs here as well
    runtimeTypeName : TypeName.TypeName *
    sourceTypeName : TypeName.TypeName *
    typeArgs : List<ValueType> *
    caseName : string *
    fields : List<Dval>

  // Functions
  | DFnVal of FnValImpl // VTTODO I'm not sure how ValueType fits in here

  // References
  | DDB of name : string


and DvalTask = Ply<Dval>

/// our record of any variable bindings in scope
///
/// i.e. within the execution of `x+y` in
///  `let x = 1; let y = 2; x + y`
/// , we would have a Symtable of
///   `{ "x" => DInt 1; "y" => DInt 2 }`
and Symtable = Map<string, Dval>

/// Our record of any type arguments in scope
///
/// i.e. within the execution of
///   `let serialize<'a> (x : 'a) : string = ...`,
/// called with inputs
///   `serialize<int> 1`,
/// we would have a TypeSymbolTable of
///  { "a" => TInt }
and TypeSymbolTable = Map<string, TypeReference>


// Record the source expression of an error. This is to show the code that was
// responsible for it
and Source = Option<tlid * id>

and BuiltInParam =
  { name : string
    typ : TypeReference
    blockArgs : List<string>
    description : string }

  static member make
    (name : string)
    (typ : TypeReference)
    (description : string)
    : BuiltInParam =
    assert_ "make called on TFn" [ "name", name ] (not (typ.isFn ()))
    { name = name; typ = typ; description = description; blockArgs = [] }

  static member makeWithArgs
    (name : string)
    (typ : TypeReference)
    (description : string)
    (blockArgs : List<string>)
    : BuiltInParam =
    assert_ "makeWithArgs not called on TFn" [ "name", name ] (typ.isFn ())
    { name = name; typ = typ; description = description; blockArgs = blockArgs }

and Param = { name : string; typ : TypeReference }




module TypeReference =
  let result (t1 : TypeReference) (t2 : TypeReference) : TypeReference =
    TCustomType(
      Ok(TypeName.fqPackage "Darklang" [ "Stdlib"; "Result" ] "Result" 0),
      [ t1; t2 ]
    )

  let option (t : TypeReference) : TypeReference =
    TCustomType(
      Ok(TypeName.fqPackage "Darklang" [ "Stdlib"; "Option" ] "Option" 0),
      [ t ]
    )

module RuntimeError =
  let toDT (RuntimeError e : RuntimeError) : Dval = e

  let fromDT (dv : Dval) : RuntimeError = RuntimeError dv

  let name (modules : List<string>) (typeName : string) (version : int) =
    TypeName.fqPackage
      "Darklang"
      ("LanguageTools" :: "RuntimeErrors" :: modules)
      typeName
      version

  let case (caseName : string) (fields : List<Dval>) : RuntimeError =
    let typeName = name [] "Error" 0
    DEnum(typeName, typeName, [], caseName, fields) |> RuntimeError


  let cliError field = case "CliError" [ field ]

  let nameResolutionError field = case "NameResolutionError" [ field ]

  let typeCheckerError field = case "TypeCheckerError" [ field ]

  let jsonError field = case "JsonError" [ field ]

  let sqlCompilerRuntimeError (internalError : RuntimeError) =
    case "SqlCompilerRuntimeError" [ toDT internalError ]

  let executionError field = case "ExecutionError" [ field ]


  // let exceptionThrown (ex : System.Exception) : RuntimeError =
  //   case
  //     "ExceptionThrown"
  //     [ DRecord(
  //         name [ "ExceptionThrown" ] "ExceptionThrown" 0,
  //         name [ "ExceptionThrown" ] "ExceptionThrown" 0,
  //         Map.ofList
  //           [ "message", DString ex.Message
  //             "stackTrace", DString ex.StackTrace
  //             "metadata", DList [] ]
  //       ) ]

  // TODO remove all usages of this in favor of better error cases
  let oldError (msg : string) : RuntimeError =
    case "OldStringErrorTODO" [ DString msg ]

exception RuntimeErrorException of Source * RuntimeError

let raiseRTE (source : Source) (rte : RuntimeError) : 'a =
  raise (RuntimeErrorException(source, rte))

// TODO add sources to all RTEs
let raiseUntargetedRTE (rte : RuntimeError) : 'a =
  raise (RuntimeErrorException(None, rte))

// TODO remove all usages of this in favor of better error cases
let raiseString (s : string) : 'a = raiseUntargetedRTE (RuntimeError.oldError s)

/// Internally in the runtime, we allow throwing RuntimeErrorExceptions. At the
/// boundary, typically in Execution.fs, we will catch the exception, and return this
/// type.
type ExecutionResult = Result<Dval, Source * RuntimeError>

/// IncorrectArgs should never happen, as all functions are type-checked before
/// calling. If it does happen, it means that the type parameters in the Fn structure
/// do not match the args expected in the F# function definition.
let incorrectArgs () = Exception.raiseInternal "IncorrectArgs" []




// Used to mark whether a function/type has been deprecated, and if so,
// details about possible replacements/alternatives, and reasoning
type Deprecation<'name> =
  | NotDeprecated

  // The exact same thing is available under a new, preferred name
  | RenamedTo of 'name

  /// This has been deprecated and has a replacement we can suggest
  | ReplacedBy of 'name

  /// This has been deprecated and not replaced, provide a message for the user
  | DeprecatedBecause of string


module TypeDeclaration =
  type RecordField = { name : string; typ : TypeReference }
  type EnumCase = { name : string; fields : List<TypeReference> }

  type Definition =
    | Alias of TypeReference
    | Record of NEList<RecordField>
    | Enum of NEList<EnumCase>

  type T = { typeParams : List<string>; definition : Definition }

// Functions for working with Dark runtime expressions
module Expr =
  let toID (expr : Expr) : id =
    match expr with
    | EInt(id, _)
    | EString(id, _)
    | EChar(id, _)
    | EBool(id, _)
    | EUnit id
    | EConstant(id, _)
    | EFloat(id, _)
    | EVariable(id, _)
    | EFieldAccess(id, _, _)
    | ELambda(id, _, _)
    | ELet(id, _, _, _)
    | EIf(id, _, _, _)
    | EApply(id, _, _, _)
    | EFnName(id, _)
    | EList(id, _)
    | ETuple(id, _, _, _)
    | ERecord(id, _, _)
    | ERecordUpdate(id, _, _)
    | EDict(id, _)
    | EEnum(id, _, _, _)
    | EMatch(id, _, _)
    | EError(id, _, _)
    | EAnd(id, _, _)
    | EOr(id, _, _) -> id

// Functions for working with Dark Let patterns
module LetPattern =
  let toID (pat : LetPattern) : id =
    match pat with
    | LPVariable(id, _) -> id
    | LPUnit id -> id
    | LPTuple(id, _, _, _) -> id

// Functions for working with Dark match patterns
module MatchPattern =
  let toID (pat : MatchPattern) : id =
    match pat with
    | MPInt(id, _)
    | MPString(id, _)
    | MPChar(id, _)
    | MPBool(id, _)
    | MPUnit id
    | MPFloat(id, _)
    | MPVariable(id, _)
    | MPTuple(id, _, _, _)
    | MPEnum(id, _, _)
    | MPListCons(id, _, _)
    | MPList(id, _) -> id

// Functions for working with Dark runtime values
module Dval =

  // <summary>
  // Checks if a runtime's value matches a given type
  // </summary>
  // <remarks>
  // We have nested types so they need to be checked deeper. CLEANUP:
  // there is also "real" type checking elsewhere - this should be unified.
  // Note, this is primarily used to figure out which argument has ALREADY not
  // matched the actual runtime parameter type of the called function. So more
  // accuracy is better, as the runtime is perfectly accurate.
  // </summary>
  let rec typeMatches (typ : TypeReference) (dv : Dval) : bool =
    let r = typeMatches

    match (dv, typ) with
    | _, TVariable _ -> true
    | DInt _, TInt
    | DFloat _, TFloat
    | DBool _, TBool
    | DUnit, TUnit
    | DString _, TString
    | DDateTime _, TDateTime
    | DUuid _, TUuid
    | DChar _, TChar
    | DDB _, TDB _
    | DBytes _, TBytes -> true
    | DTuple(first, second, theRest), TTuple(firstType, secondType, otherTypes) ->
      let pairs =
        [ (first, firstType); (second, secondType) ] @ List.zip theRest otherTypes

      pairs |> List.all (fun (v, subtype) -> r subtype v)
    | DList(_vtTODO, l), TList t -> List.all (r t) l
    | DDict(_vtTODO, m), TDict t -> Map.all (r t) m
    | DFnVal(Lambda l), TFn(parameters, _) ->
      NEList.length parameters = NEList.length l.parameters

    | DRecord(typeName, _, _typeArgsTODO, _fields),
      TCustomType(Ok typeName', _typeArgs) ->
      // TYPESCLEANUP: should load type by name
      // TYPESCLEANUP: are we handling type arguments here?
      // TYPESCLEANUP: do we need to check fields?
      typeName = typeName'

    | DEnum(typeName, _, _typeArgsDEnumTODO, _casename, _fields),
      TCustomType(Ok typeName', _typeArgsExpected) ->
      // TYPESCLEANUP: should load type by name
      // TYPESCLEANUP: convert TCustomType's typeArgs to valueTypes, and compare
      // against the typeArgs in the DEnum - their zipped values should merge OK
      typeName = typeName'

    // exhaustiveness checking
    | DInt _, _
    | DFloat _, _
    | DBool _, _
    | DUnit, _
    | DString _, _
    | DDateTime _, _
    | DUuid _, _
    | DChar _, _
    | DDB _, _
    | DBytes _, _
    | DList _, _
    | DTuple _, _
    | DDict _, _
    | DRecord _, _
    | DFnVal _, _
    | DEnum _, _ -> false


  let rec toValueType (dv : Dval) : ValueType =
    match dv with
    | DUnit -> ValueType.Known KTUnit

    | DBool _ -> ValueType.Known KTBool
    | DInt _ -> ValueType.Known KTInt
    | DFloat _ -> ValueType.Known KTFloat
    | DChar _ -> ValueType.Known KTChar
    | DString _ -> ValueType.Known KTString
    | DDateTime _ -> ValueType.Known KTDateTime
    | DUuid _ -> ValueType.Known KTUuid
    | DBytes _ -> ValueType.Known KTBytes

    | DList(t, _) -> ValueType.Known(KTList t)
    | DDict(t, _) -> ValueType.Known(KTDict t)
    | DTuple(first, second, theRest) ->
      ValueType.Known(
        KTTuple(toValueType first, toValueType second, List.map toValueType theRest)
      )

    | DRecord(typeName, _, typeArgs, _) ->
      KTCustomType(typeName, typeArgs) |> ValueType.Known

    | DEnum(typeName, _, typeArgs, _, _) ->
      KTCustomType(typeName, typeArgs) |> ValueType.Known

    | DFnVal fnImpl ->
      match fnImpl with
      | Lambda lambda ->
        KTFn(
          NEList.map (fun _ -> ValueType.Unknown) lambda.parameters,
          ValueType.Unknown
        )
        |> ValueType.Known

      // VTTODO look up type, etc
      | NamedFn _named -> ValueType.Unknown

    // CLEANUP follow up when DDB has a typeReference
    | DDB _ -> ValueType.Unknown


  let asList (dv : Dval) : Option<List<Dval>> =
    match dv with
    | DList(_, l) -> Some l
    | _ -> None

  let asDict (dv : Dval) : Option<Map<string, Dval>> =
    match dv with
    | DDict(_, d) -> Some d
    | _ -> None

  let asTuple2 (dv : Dval) : Option<Dval * Dval> =
    match dv with
    | DTuple(first, second, _) -> Some(first, second)
    | _ -> None

  let asTuple3 (dv : Dval) : Option<Dval * Dval * Dval> =
    match dv with
    | DTuple(first, second, [ third ]) -> Some(first, second, third)
    | _ -> None

  let asString (dv : Dval) : Option<string> =
    match dv with
    | DString s -> Some s
    | _ -> None

  let asInt (dv : Dval) : Option<int64> =
    match dv with
    | DInt i -> Some i
    | _ -> None

  let asFloat (dv : Dval) : Option<double> =
    match dv with
    | DFloat f -> Some f
    | _ -> None

  let asBool (dv : Dval) : Option<bool> =
    match dv with
    | DBool b -> Some b
    | _ -> None

  let asUuid (dv : Dval) : Option<System.Guid> =
    match dv with
    | DUuid u -> Some u
    | _ -> None


module Handler =
  type CronInterval =
    | EveryDay
    | EveryWeek
    | EveryFortnight
    | EveryHour
    | Every12Hours
    | EveryMinute

  type Spec =
    | HTTP of path : string * method : string
    | Worker of name : string
    | Cron of name : string * interval : CronInterval
    | REPL of name : string

  type T = { tlid : tlid; ast : Expr; spec : Spec }

module DB =
  type T = { tlid : tlid; name : string; typ : TypeReference; version : int }

module UserType =
  type T =
    { tlid : tlid; name : TypeName.UserProgram; declaration : TypeDeclaration.T }

type Const =
  | CInt of int64
  | CBool of bool
  | CString of string
  | CChar of string
  | CFloat of Sign * string * string
  | CUnit
  | CTuple of first : Const * second : Const * rest : List<Const>
  | CEnum of NameResolution<TypeName.TypeName> * caseName : string * List<Const>
  | CList of List<Const>
  | CDict of List<string * Const>


module UserConstant =
  type T = { tlid : tlid; name : ConstantName.UserProgram; body : Const }

module UserFunction =
  type Parameter = { name : string; typ : TypeReference }

  type T =
    { tlid : tlid
      name : FnName.UserProgram
      typeParams : List<string>
      parameters : NEList<Parameter>
      returnType : TypeReference
      body : Expr }

module Toplevel =
  type T =
    | TLHandler of Handler.T
    | TLDB of DB.T
    | TLFunction of UserFunction.T
    | TLType of UserType.T
    | TLConstant of UserConstant.T

  let toTLID (tl : T) : tlid =
    match tl with
    | TLHandler h -> h.tlid
    | TLDB db -> db.tlid
    | TLFunction f -> f.tlid
    | TLType t -> t.tlid
    | TLConstant c -> c.tlid

module Secret =
  type T = { name : string; value : string; version : int }


// ------------
// Functions
// ------------

module PackageFn =
  type Parameter = { name : string; typ : TypeReference }

  type T =
    { name : FnName.Package
      tlid : tlid
      typeParams : List<string>
      parameters : NEList<Parameter>
      returnType : TypeReference
      body : Expr }

module PackageType =
  type T = { name : TypeName.Package; declaration : TypeDeclaration.T }

module PackageConstant =
  type T = { name : ConstantName.Package; body : Const }

// <summary>
// Used to mark whether a function can be run on the client rather than backend.
// </summary>
// <remarks>
// The runtime needs to know whether to save a function's results when it
// runs. Pure functions that can be run on the client do not need to have
// their results saved.
// In addition, some functions can be run without side-effects; to give
// the user a good experience, we can run them as soon as they are added.
// this includes DateTime.now and Int.random.
// </remarks>
type Previewable =
  // The same inputs will always yield the same outputs,
  // so we don't need to save results. e.g. `DateTime.addSeconds`
  | Pure

  // Output may vary with the same inputs, though we can safely preview.
  // e.g. `DateTime.now`. We should save the results.
  | ImpurePreviewable

  // Can only be run on the server. e.g. `DB.update`
  // We should save the results.
  | Impure

// Used to mark whether a function has an equivalent that can be
// used within a Postgres query.
type SqlSpec =
  // Can be implemented, but we haven't yet
  | NotYetImplemented

  // This is not a function which can be queried
  | NotQueryable

  // A query function (it can't be called inside a query, but its argument can be a query)
  | QueryFunction

  // Can be implemented by a given builtin postgres 9.6 operator with 1 arg (eg `@ x`)
  | SqlUnaryOp of string

  // Can be implemented by a given builtin postgres 9.6 operator with 2 args (eg `x + y`)
  | SqlBinOp of string

  // Can be implemented by a given builtin postgres 9.6 function
  | SqlFunction of string

  // Can be implemented by a given builtin postgres 9.6 function with extra arguments that go first
  | SqlFunctionWithPrefixArgs of string * List<string>

  // Can be implemented by a given builtin postgres 9.6 function with extra arguments that go last
  | SqlFunctionWithSuffixArgs of string * List<string>

  // Can be implemented by given callback that receives 1 SQLified-string argument
  // | SqlCallback of (string -> string)

  // Can be implemented by given callback that receives 2 SQLified-string argument
  | SqlCallback2 of (string -> string -> string)

  member this.isQueryable() : bool =
    match this with
    | NotYetImplemented
    | NotQueryable
    | QueryFunction -> false
    | SqlUnaryOp _
    | SqlBinOp _
    | SqlFunction _
    | SqlFunctionWithPrefixArgs _
    | SqlFunctionWithSuffixArgs _
    | SqlCallback2 _ -> true

// A built-in standard library type
type BuiltInType =
  { name : TypeName.BuiltIn
    declaration : TypeDeclaration.T
    // description and deprecated are here because they're not needed in
    // TypeDeclaration for Package and UserProgram types, where we have them in
    // ProgramTypes and don't propagate them to RuntimeTypes
    description : string
    deprecated : Deprecation<TypeName.TypeName> }

type BuiltInConstant =
  { name : ConstantName.BuiltIn
    typ : TypeReference
    description : string
    deprecated : Deprecation<ConstantName.ConstantName>
    body : Dval }

// A built-in standard library function
type BuiltInFn =
  { name : FnName.BuiltIn
    typeParams : List<string>
    parameters : List<BuiltInParam> // TODO: should be NEList but there's so much to change!
    returnType : TypeReference
    description : string
    previewable : Previewable
    deprecated : Deprecation<FnName.FnName>
    sqlSpec : SqlSpec
    fn : BuiltInFnSig }

and Fn =
  { name : FnName.FnName
    typeParams : List<string>
    parameters : NEList<Param>
    returnType : TypeReference
    previewable : Previewable
    sqlSpec : SqlSpec

    // Functions can be run in WASM if they have an implementation in LibExecution.
    // Functions whose implementation is in BuiltinCloudExecution can only be implemented on the server.

    // <remarks>
    // May throw an exception, though we're trying to get them to never throw exceptions.
    // </remarks>
    fn : FnImpl }

and BuiltInFnSig =
  (ExecutionState *

  // type args
  List<TypeReference> *

  // fn args
  List<Dval>)
    -> DvalTask

and FnImpl =
  | BuiltInFunction of BuiltInFnSig
  | UserProgramFunction of tlid * Expr
  | PackageFunction of tlid * Expr


and FunctionRecord = Source * FnName.FnName

and TraceDval = id -> Dval -> unit

and TraceTLID = tlid -> unit

and LoadFnResult = FunctionRecord -> NEList<Dval> -> Option<Dval * NodaTime.Instant>

and StoreFnResult = FunctionRecord -> NEList<Dval> -> Dval -> unit

/// Every part of a user's program
and Program =
  { canvasID : CanvasID
    internalFnsAllowed : bool // whether this canvas is allowed call internal functions
    dbs : Map<string, DB.T>
    fns : Map<FnName.UserProgram, UserFunction.T>
    types : Map<TypeName.UserProgram, UserType.T>
    constants : Map<ConstantName.UserProgram, UserConstant.T>
    secrets : List<Secret.T> }

/// Set of callbacks used to trace the interpreter, and other context needed to run code
and Tracing =
  { traceDval : TraceDval
    traceTLID : TraceTLID
    loadFnResult : LoadFnResult
    storeFnResult : StoreFnResult }

// Used for testing
and TestContext =
  { mutable sideEffectCount : int

    mutable exceptionReports : List<string * string * Metadata>
    mutable expectedExceptionCount : int
    postTestExecutionHook : TestContext -> unit }

// Functionally written in F# and shipped with the executable
and BuiltIns =
  { types : Map<TypeName.BuiltIn, BuiltInType>
    constants : Map<ConstantName.BuiltIn, BuiltInConstant>
    fns : Map<FnName.BuiltIn, BuiltInFn> }

// Functionality written in Dark stored and managed outside of user space
and PackageManager =
  { getType : TypeName.Package -> Ply<Option<PackageType.T>>
    getFn : FnName.Package -> Ply<Option<PackageFn.T>>
    getFnByTLID : tlid -> Ply<Option<PackageFn.T>>
    getConstant : ConstantName.Package -> Ply<Option<PackageConstant.T>>

    init : Ply<unit> }

  static member Empty =
    { getType = (fun _ -> Ply None)
      getFn = (fun _ -> Ply None)
      getFnByTLID = (fun _ -> Ply None)
      getConstant = (fun _ -> Ply None)

      init = uply { return () } }

and ExceptionReporter = ExecutionState -> Metadata -> exn -> unit

and Notifier = ExecutionState -> string -> Metadata -> unit

// All state used while running a program
and ExecutionState =
  { // -- Set consistently across a runtime --
    builtIns : BuiltIns
    tracing : Tracing
    test : TestContext

    /// Called to report exceptions
    reportException : ExceptionReporter

    /// Called to notify that something of interest (that isn't an exception)
    /// has happened.
    ///
    /// Useful for tracking behaviour we want to deprecate, understanding what
    /// users are doing, etc.
    notify : Notifier

    // -- Set at the start of an execution --
    program : Program // TODO: rename to UserCode?


    // -- Can change over time during execution --

    // tlid/id of the caller - used to find the source of an error. It's not the end
    // of the world if this is wrong or missing, but it will give worse errors.
    caller : Source

    packageManager : PackageManager // TODO update to availableTypes?

    typeSymbolTable : TypeSymbolTable
  }

and Functions =
  { builtIn : Map<FnName.BuiltIn, BuiltInFn>
    package : FnName.Package -> Ply<Option<PackageFn.T>>
    userProgram : Map<FnName.UserProgram, UserFunction.T> }

and Constants =
  { builtIn : Map<ConstantName.BuiltIn, BuiltInConstant>
    package : ConstantName.Package -> Ply<Option<PackageConstant.T>>
    userProgram : Map<ConstantName.UserProgram, UserConstant.T> }

and Types =
  { typeSymbolTable : TypeSymbolTable

    builtIn : Map<TypeName.BuiltIn, BuiltInType>
    package : TypeName.Package -> Ply<Option<PackageType.T>>
    userProgram : Map<TypeName.UserProgram, UserType.T> }


module ExecutionState =
  let availableTypes (state : ExecutionState) : Types =
    { typeSymbolTable = state.typeSymbolTable

      builtIn = state.builtIns.types
      package = state.packageManager.getType
      userProgram = state.program.types }

  let availableFunctions (state : ExecutionState) : Functions =
    { builtIn = state.builtIns.fns
      package = state.packageManager.getFn
      userProgram = state.program.fns }

  let availableConstants (state : ExecutionState) : Constants =
    { builtIn = state.builtIns.constants
      package = state.packageManager.getConstant
      userProgram = state.program.constants }


module Types =
  let empty =
    { typeSymbolTable = Map.empty

      builtIn = Map.empty
      package = (fun _ -> Ply None)
      userProgram = Map.empty }

  let find
    (name : TypeName.TypeName)
    (types : Types)
    : Ply<Option<TypeDeclaration.T>> =
    match name with
    | FQName.BuiltIn b ->
      Map.find b types.builtIn |> Option.map (fun t -> t.declaration) |> Ply

    | FQName.UserProgram user ->
      Map.find user types.userProgram |> Option.map (fun t -> t.declaration) |> Ply

    | FQName.Package pkg ->
      types.package pkg |> Ply.map (Option.map (fun t -> t.declaration))

  // Swap concrete types for type parameters
  let rec substitute
    (typeParams : List<string>)
    (typeArguments : List<TypeReference>)
    (typ : TypeReference)
    : TypeReference =
    let substitute = substitute typeParams typeArguments
    match typ with
    | TVariable v ->
      if typeParams.Length = typeArguments.Length then
        List.zip typeParams typeArguments
        |> List.find (fun (param, _) -> param = v)
        |> Option.map snd
        |> Exception.unwrapOptionInternal
          "No type argument found for type parameter"
          []
      else
        Exception.raiseInternal
          $"typeParams and typeArguments have different lengths"
          [ "typeParams", typeParams; "typeArguments", typeArguments ]


    | TUnit
    | TBool
    | TInt
    | TFloat
    | TChar
    | TString
    | TUuid
    | TBytes
    | TDateTime -> typ

    | TList t -> TList(substitute t)
    | TTuple(t1, t2, rest) ->
      TTuple(substitute t1, substitute t2, List.map substitute rest)
    | TFn _ -> typ // TYPESTODO
    | TDB _ -> typ // TYPESTODO
    | TCustomType(typeName, typeArgs) ->
      TCustomType(typeName, List.map substitute typeArgs)
    | TDict t -> TDict(substitute t)



let rec getTypeReferenceFromAlias
  (types : Types)
  (typ : TypeReference)
  : Ply<Result<TypeReference, RuntimeError>> =
  match typ with
  | TCustomType(Ok outerTypeName, outerTypeArgs) ->
    uply {
      match! Types.find outerTypeName types with
      | Some { definition = TypeDeclaration.Alias typ; typeParams = typeParams } ->
        let typ = Types.substitute typeParams outerTypeArgs typ
        return! getTypeReferenceFromAlias types typ
      | _ -> return Ok typ
    }

  | TCustomType(Error err, _) -> Ply(Error err)

  | _ -> Ply(Ok typ)


let consoleReporter : ExceptionReporter =
  fun _state (metadata : Metadata) (exn : exn) ->
    printException "runtime-error" metadata exn

let consoleNotifier : Notifier =
  fun _state msg tags ->
    print $"A notification happened in the runtime:\n  {msg}\n  {tags}\n\n"

let builtInParamToParam (p : BuiltInParam) : Param = { name = p.name; typ = p.typ }

let builtInFnToFn (fn : BuiltInFn) : Fn =
  { name = FQName.BuiltIn fn.name
    typeParams = fn.typeParams
    parameters =
      fn.parameters
      |> List.map builtInParamToParam
      // We'd like to remove this and use NELists, but it's much too annoying to put
      // this in every builtin fn definition
      |> NEList.ofListUnsafe "builtInFnToFn" [ "name", fn.name ]
    returnType = fn.returnType
    previewable = fn.previewable
    sqlSpec = fn.sqlSpec
    fn = BuiltInFunction fn.fn }

let userFnToFn (fn : UserFunction.T) : Fn =
  let toParam (p : UserFunction.Parameter) : Param = { name = p.name; typ = p.typ }

  { name = FQName.UserProgram fn.name
    typeParams = fn.typeParams
    parameters = NEList.map toParam fn.parameters
    returnType = fn.returnType
    previewable = Impure
    sqlSpec = NotQueryable
    fn = UserProgramFunction(fn.tlid, fn.body) }

let packageFnToFn (fn : PackageFn.T) : Fn =
  let toParam (p : PackageFn.Parameter) : Param = { name = p.name; typ = p.typ }

  { name = FQName.Package fn.name
    typeParams = fn.typeParams
    parameters = fn.parameters |> NEList.map toParam
    returnType = fn.returnType
    previewable = Impure
    sqlSpec = NotQueryable
    fn = PackageFunction(fn.tlid, fn.body) }<|MERGE_RESOLUTION|>--- conflicted
+++ resolved
@@ -593,13 +593,8 @@
   | EFloat of id * double
   | EConstant of id * ConstantName.ConstantName
   | ELet of id * LetPattern * Expr * Expr
-<<<<<<< HEAD
-  | EIf of id * cond : Expr * thenExpr : Expr * elseExpr : option<Expr>
+  | EIf of id * cond : Expr * thenExpr : Expr * elseExpr : Option<Expr>
   | ELambda of id * pats : NEList<LetPattern> * body : Expr
-=======
-  | EIf of id * cond : Expr * thenExpr : Expr * elseExpr : Option<Expr>
-  | ELambda of id * NEList<id * string> * Expr
->>>>>>> 5d451a54
   | EFieldAccess of id * Expr * string
   | EVariable of id * string
   | EApply of id * Expr * typeArgs : List<TypeReference> * args : NEList<Expr>
