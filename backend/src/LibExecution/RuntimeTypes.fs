/// The core types and functions used by the Dark language's runtime. These
/// are not idential to the serialized types or the types used in the Editor,
/// as those have unique constraints (typically, backward compatibility or
/// continuous delivery).
module LibExecution.RuntimeTypes

// The design of these types is intended to accomodate the unique design of
// Dark, that it's being run sometimes in an editor and sometimes in
// production, etc.

// This typically represents our most accurate representation of the language
// as it is today, however, slight variations of these types are expected to
// exist in other places representing different constraints, such as how
// we've put something in some kind of storage, sending it to some API, etc.
// Those types will always be converted to these types for execution.
//
// The reason these are distinct formats from the serialized types is that
// those types are very difficult to change, while we want this to be
// straightforward to change. So we transform any serialized formats into
// this one for running. We remove any "syntactic sugar" (editor/display only
// features).
//
// These formats should never be serialized/deserialized, that defeats the
// purpose. If you need to save data of this format, create a set of new
// types and convert this type into them. (even if they are identical).
//
// This format is lossy, relative to the serialized types. Use IDs to refer
// back.

open System.Threading.Tasks
open FSharp.Control.Tasks

open Prelude
open VendoredTablecloth

module J = Prelude.Json

/// Used to name where type/function/etc lives, eg a BuiltIn module, a User module,
/// or a Package module.
module FQName =

  /// A name that is built into the runtime
  type BuiltIn<'name> = { modules : List<string>; name : 'name; version : int }

  /// Part of the user's program (eg canvas or cli)
  type UserProgram<'name> = { modules : List<string>; name : 'name; version : int }

  /// The name of a thing in the package manager
  // TODO: We plan to use UUIDs for this, but this is a placeholder
  type Package<'name> =
    { owner : string; modules : List<string>; name : 'name; version : int }

  type T<'name> =
    | BuiltIn of BuiltIn<'name>
    | UserProgram of UserProgram<'name>
    | Package of Package<'name>
    | Unknown of List<string>

  type NameValidator<'name> = 'name -> unit
  type NamePrinter<'name> = 'name -> string

  // Lowercase starting letter for modules and users
  let modulePattern = @"^[A-Z][a-z0-9A-Z_]*$"
  let assert'
    (modules : List<string>)
    (name : 'name)
    (version : int)
    (nameValidator : 'name -> unit)
    : unit =
    List.iter (assertRe "modules name must match" modulePattern) modules
    nameValidator name
    assert_ "version can't be negative" [ "version", version ] (version >= 0)

  let builtin
    (nameValidator : NameValidator<'name>)
    (modules : List<string>)
    (name : 'name)
    (version : int)
    : BuiltIn<'name> =
    assert' modules name version nameValidator
    { modules = modules; name = name; version = version }

  let fqBuiltIn
    (nameValidator : NameValidator<'name>)
    (modules : List<string>)
    (name : 'name)
    (version : int)
    : T<'name> =
    BuiltIn(builtin nameValidator modules name version)

  let userProgram
    (nameValidator : NameValidator<'name>)
    (modules : List<string>)
    (name : 'name)
    (version : int)
    : UserProgram<'name> =
    assert' modules name version nameValidator
    { modules = modules; name = name; version = version }

  let fqUserProgram
    (nameValidator : NameValidator<'name>)
    (modules : List<string>)
    (name : 'name)
    (version : int)
    : T<'name> =
    UserProgram(userProgram nameValidator modules name version)

  let package
    (nameValidator : NameValidator<'name>)
    (owner : string)
    (modules : List<string>)
    (name : 'name)
    (version : int)
    : Package<'name> =
    assert' modules name version nameValidator
    { owner = owner; modules = modules; name = name; version = version }

  let fqPackage
    (nameValidator : NameValidator<'name>)
    (owner : string)
    (modules : List<string>)
    (name : 'name)
    (version : int)
    : T<'name> =
    Package(package nameValidator owner modules name version)

  let builtinToString (s : BuiltIn<'name>) (f : NamePrinter<'name>) : string =
    let name = s.modules @ [ f s.name ] |> String.concat "."
    if s.version = 0 then name else $"{name}_v{s.version}"

  let userProgramToString
    (s : UserProgram<'name>)
    (f : NamePrinter<'name>)
    : string =
    let name = s.modules @ [ f s.name ] |> String.concat "."
    if s.version = 0 then name else $"{name}_v{s.version}"

  let packageToString (s : Package<'name>) (f : NamePrinter<'name>) : string =
    let name = [ "PACKAGE"; s.owner ] @ s.modules @ [ f s.name ] |> String.concat "."
    if s.version = 0 then name else $"{name}_v{s.version}"

  let toString (name : T<'name>) (f : NamePrinter<'name>) : string =
    match name with
    | BuiltIn b -> builtinToString b f
    | UserProgram user -> userProgramToString user f
    | Package pkg -> packageToString pkg f
    | Unknown names -> String.concat "." names

module TypeName =
  type Name = TypeName of string
  type T = FQName.T<Name>
  type BuiltIn = FQName.BuiltIn<Name>
  type UserProgram = FQName.UserProgram<Name>
  type Package = FQName.Package<Name>

  let pattern = @"^[A-Z][a-z0-9A-Z_]*$"
  let assert' (TypeName name : Name) : unit =
    assertRe "type name must match" pattern name
  let builtIn (modules : List<string>) (name : string) (version : int) : BuiltIn =
    FQName.builtin assert' modules (TypeName name) version

  let fqBuiltIn (modules : List<string>) (name : string) (version : int) : T =
    FQName.fqBuiltIn assert' modules (TypeName name) version

  let userProgram
    (modules : List<string>)
    (name : string)
    (version : int)
    : UserProgram =
    FQName.userProgram assert' modules (TypeName name) version

  let fqUserProgram (modules : List<string>) (name : string) (version : int) : T =
    FQName.fqUserProgram assert' modules (TypeName name) version

  let package
    (owner : string)
    (modules : List<string>)
    (name : string)
    (version : int)
    : Package =
    FQName.package assert' owner modules (TypeName name) version

  let fqPackage
    (owner : string)
    (modules : List<string>)
    (name : string)
    (version : int)
    : T =
    FQName.fqPackage assert' owner modules (TypeName name) version

  let builtinToString (s : BuiltIn) : string =
    FQName.builtinToString s (fun (TypeName name) -> name)

  let userProgramToString (s : UserProgram) : string =
    FQName.userProgramToString s (fun (TypeName name) -> name)

  let packageToString (s : Package) : string =
    FQName.packageToString s (fun (TypeName name) -> name)

  let toString (name : T) : string =
    FQName.toString name (fun (TypeName name) -> name)

  let toShortName (name : T) : string =
    match name with
    | FQName.BuiltIn { name = TypeName name; version = version }
    | FQName.UserProgram { name = TypeName name; version = version }
    | FQName.Package { name = TypeName name; version = version } ->
      if version = 0 then name else $"{name}_v{version}"
    | FQName.Unknown [] -> "[name not provided]"
    | FQName.Unknown(head :: tail) ->
      NEList.ofList head tail |> NEList.reverse |> NEList.last


module FnName =
  type Name = FnName of string
  type T = FQName.T<Name>
  type BuiltIn = FQName.BuiltIn<Name>
  type UserProgram = FQName.UserProgram<Name>
  type Package = FQName.Package<Name>

  let pattern = @"^[a-z][a-z0-9A-Z_]*$"
  let assert' (FnName name : Name) : unit =
    assertRe "Fn name must match" pattern name

  let builtIn (modules : List<string>) (name : string) (version : int) : BuiltIn =
    FQName.builtin assert' modules (FnName name) version

  let fqBuiltIn (modules : List<string>) (name : string) (version : int) : T =
    FQName.fqBuiltIn assert' modules (FnName name) version

  let userProgram
    (modules : List<string>)
    (name : string)
    (version : int)
    : UserProgram =
    FQName.userProgram assert' modules (FnName name) version

  let fqUserProgram (modules : List<string>) (name : string) (version : int) : T =
    FQName.fqUserProgram assert' modules (FnName name) version

  let package
    (owner : string)
    (modules : List<string>)
    (name : string)
    (version : int)
    : Package =
    FQName.package assert' owner modules (FnName name) version

  let fqPackage
    (owner : string)
    (modules : List<string>)
    (name : string)
    (version : int)
    : T =
    FQName.fqPackage assert' owner modules (FnName name) version

  let builtinToString (s : BuiltIn) : string =
    FQName.builtinToString s (fun (FnName name) -> name)
  let userProgramToString (s : UserProgram) : string =
    FQName.userProgramToString s (fun (FnName name) -> name)
  let packageToString (s : Package) : string =
    FQName.packageToString s (fun (FnName name) -> name)

  let toString (name : T) : string = FQName.toString name (fun (FnName name) -> name)

  let isInternalFn (fnName : BuiltIn) : bool =
    List.tryHead fnName.modules = Some "DarkInternal"

/// A Fully-Qualified Constant Name
/// Includes package, module, and version information where relevant.
module ConstantName =
  type Name = ConstantName of string
  type T = FQName.T<Name>
  type BuiltIn = FQName.BuiltIn<Name>
  type UserProgram = FQName.UserProgram<Name>
  type Package = FQName.Package<Name>

  let pattern = @"^[a-z][a-z0-9A-Z_']*$"
  let assert' (ConstantName name : Name) : unit =
    assertRe "Constant name must match" pattern name

  let builtIn (modules : List<string>) (name : string) (version : int) : BuiltIn =
    FQName.builtin assert' modules (ConstantName name) version

  let fqBuiltIn (modules : List<string>) (name : string) (version : int) : T =
    FQName.fqBuiltIn assert' modules (ConstantName name) version

  let userProgram
    (modules : List<string>)
    (name : string)
    (version : int)
    : UserProgram =
    FQName.userProgram assert' modules (ConstantName name) version

  let fqUserProgram (modules : List<string>) (name : string) (version : int) : T =
    FQName.fqUserProgram assert' modules (ConstantName name) version

  let package
    (owner : string)
    (modules : List<string>)
    (name : string)
    (version : int)
    : Package =
    FQName.package assert' owner modules (ConstantName name) version

  let fqPackage
    (owner : string)
    (modules : List<string>)
    (name : string)
    (version : int)
    : T =
    FQName.fqPackage assert' owner modules (ConstantName name) version

  let toString (name : T) : string =
    FQName.toString name (fun (ConstantName name) -> name)


module DarkDateTime =
  open NodaTime
  // A datetime in Dark is always in UTC, so we don't include the utc info
  type T = LocalDateTime
  let utc = DateTimeZone.Utc

  let toZonedDateTime (dt : T) = ZonedDateTime(dt, utc, Offset.Zero)

  let toInstant (dt : T) = (toZonedDateTime dt).ToInstant()

  let toDateTimeUtc (dt : T) = (toInstant dt).ToDateTimeUtc()

  let fromInstant (i : Instant) : T = i.toUtcLocalTimeZone ()

  let fromDateTime (dt : System.DateTime) : T =
    Instant.FromDateTimeUtc dt |> fromInstant

  let toIsoString (d : T) : string = (toInstant d).toIsoString ()

// Dark runtime type
type TypeReference =
  | TUnit
  | TBool
  | TInt
  | TFloat
  | TChar
  | TString
  | TUuid
  | TBytes
  | TDateTime
  | TPassword
  | TList of TypeReference
  | TTuple of TypeReference * TypeReference * List<TypeReference>
  | TFn of NEList<TypeReference> * TypeReference
  | TDB of TypeReference
  | TVariable of string
  | TCustomType of TypeName.T * typeArgs : List<TypeReference> // CLEANUP check all uses
  | TDict of TypeReference // CLEANUP add key type

  member this.isFn() : bool =
    match this with
    | TFn _ -> true
    | _ -> false

  member this.isConcrete() : bool =
    let rec isConcrete (t : TypeReference) : bool =
      match this with
      | TVariable _ -> false
      | TList t -> isConcrete t
      | TTuple(t1, t2, ts) ->
        isConcrete t1 && isConcrete t2 && List.forall isConcrete ts
      | TFn(ts, t) -> NEList.forall isConcrete ts && isConcrete t
      | TDB t -> isConcrete t
      | TCustomType(_, ts) -> List.forall isConcrete ts
      | TDict t -> isConcrete t
      // exhaustiveness
      | TUnit
      | TBool
      | TInt
      | TFloat
      | TChar
      | TString
      | TUuid
      | TBytes
      | TDateTime
      | TPassword -> true
    isConcrete this

module TypeReference =
  let result (t1 : TypeReference) (t2 : TypeReference) : TypeReference =
    TCustomType(
      TypeName.fqPackage "Darklang" [ "Stdlib"; "Result" ] "Result" 0,
      [ t1; t2 ]
    )

  let option (t : TypeReference) : TypeReference =
    TCustomType(
      TypeName.fqPackage "Darklang" [ "Stdlib"; "Option" ] "Option" 0,
      [ t ]
    )


// Expressions here are runtime variants of the AST in ProgramTypes, having had
// superfluous information removed. Comments below reflect differences to ProgramTypes
type Expr =
  | EInt of id * int64
  | EBool of id * bool
  | EString of id * List<StringSegment>
  | EUnit of id
  | EChar of id * string
  | EFloat of id * double
  | EConstant of id * ConstantName.T
  | ELet of id * LetPattern * Expr * Expr
<<<<<<< HEAD

  // Composed of condition, expr if true, and expr if false
  | EIf of id * cond : Expr * thenExpr : Expr * elseExpr : option<Expr>

  // Composed of a parameters * the expression itself
  | ELambda of id * List<id * string> * Expr

  // Access a field of some expression (e.g. `someExpr.fieldName`)
=======
  | EIf of id * Expr * Expr * Expr
  | ELambda of id * NEList<id * string> * Expr
>>>>>>> f34439b4
  | EFieldAccess of id * Expr * string
  | EVariable of id * string
  | EApply of id * Expr * typeArgs : List<TypeReference> * args : NEList<Expr>
  | EFnName of id * FnName.T
  | EList of id * List<Expr>
  | ETuple of id * Expr * Expr * List<Expr>
  | ERecord of id * TypeName.T * NEList<string * Expr>
  | ERecordUpdate of id * record : Expr * updates : NEList<string * Expr>
  | EDict of id * List<string * Expr>
  | EEnum of id * TypeName.T * caseName : string * fields : List<Expr>
  | EMatch of id * Expr * NEList<MatchPattern * Expr>
  | EAnd of id * Expr * Expr
  | EOr of id * Expr * Expr

  // A runtime error. This is included so that we can allow the program to run in the
  // presence of compile-time errors (which are converted to this error). We may
  // adapt this to include more information as we go, possibly using a standard Error
  // type (the same as used in DErrors and Results). This list of exprs is the
  // subexpressions to evaluate before evaluating the error.
  | EError of id * string * List<Expr>

and LetPattern =
  | LPVariable of id * name : string
  | LPTuple of
    id *
    first : LetPattern *
    second : LetPattern *
    theRest : List<LetPattern>

and StringSegment =
  | StringText of string
  | StringInterpolation of Expr

and MatchPattern =
  | MPVariable of id * string
  | MPEnum of id * caseName : string * fieldPatterns : List<MatchPattern>
  | MPInt of id * int64
  | MPBool of id * bool
  | MPChar of id * string
  | MPString of id * string
  | MPFloat of id * double
  | MPUnit of id
  | MPTuple of id * MatchPattern * MatchPattern * List<MatchPattern>
  | MPList of id * List<MatchPattern>
  | MPListCons of id * head : MatchPattern * tail : MatchPattern

type DvalMap = Map<string, Dval>

and LambdaImpl =
  { typeArgTable : TypeArgTable
    symtable : Symtable
    parameters : NEList<id * string>
    body : Expr }

and FnValImpl =
  | Lambda of LambdaImpl // A fn value
  | NamedFn of FnName.T // A reference to an Fn in the executionState

and DDateTime = NodaTime.LocalDate

// We use NoComparison here to avoid accidentally using structural comparison
and [<NoComparison>] Dval =
  | DInt of int64
  | DFloat of double
  | DBool of bool
  | DUnit
  | DString of string
  | DChar of string // TextElements (extended grapheme clusters) are provided as strings

  // compound types
  | DList of List<Dval>
  | DTuple of Dval * Dval * List<Dval>

  | DFnVal of FnValImpl

  /// Represents something that shouldn't have happened in the engine,
  /// that should have been reported elsewhere. It's usually a type error of
  /// some kind, but occasionally we'll paint ourselves into a corner and need
  /// to represent a runtime error using this.
  | DError of DvalSource * string

  /// <summary>
  /// A DIncomplete represents incomplete computation, whose source is
  /// always a Blank. When the code runs into a blank, it must return
  /// incomplete because the code is not finished. An incomplete value
  /// results in a 500 because it is a developer error.
  /// </summary>
  ///
  /// <remarks>
  /// Propagating DIncompletes is straightforward: any computation
  /// relying on an incomplete must itself be incomplete.
  ///
  /// Some examples:
  /// - calling a function with an incomplete as a parameter is an
  ///   incomplete function call.
  /// - an if statement with an incomplete in the cond must be incomplete.
  ///
  /// But computation that doesn't rely on the incomplete value can
  /// ignore it:
  ///
  /// - an if statement which with a blank in the ifbody and a
  ///   complete expression in the elsebody will execute just fine if
  ///   cond is false. It has not hit any part of the program that is
  ///   being worked on.
  ///
  /// - a list with blanks in it can just ignore the blanks.
  /// - an incomplete in a list should be filtered out, because the
  ///   program has not been completed, and so that list entry just
  ///   doesn't "exist" yet.
  /// - incompletes in keys or values of objects cause the entire row
  ///   to be ignored.
  /// </remarks>
  | DIncomplete of DvalSource

  | DDB of string
  | DDateTime of DarkDateTime.T
  | DPassword of Password
  | DUuid of System.Guid
  | DBytes of byte array

  | DDict of DvalMap
  | DRecord of runtimeTypeName : TypeName.T * sourceTypeName : TypeName.T * DvalMap
  | DEnum of
    runtimeTypeName : TypeName.T *
    sourceTypeName : TypeName.T *
    caseName : string *
    List<Dval>


and DvalTask = Ply<Dval>

/// our record of any variable bindings in scope
///
/// i.e. within the execution of `x+y` in
///  `let x = 1; let y = 2; x + y`
/// , we would have a Symtable of
///   `{ "x" => DInt 1; "y" => DInt 2 }`
and Symtable = Map<string, Dval>

/// Our record of any type arguments in scope
///
/// i.e. within the execution of
///   `let serialize<'a> (x : 'a) : string = ...`,
/// called with inputs
///   `serialize<int> 1`,
/// we would have a TypeArgTable of
///  { "a" => TInt }
and TypeArgTable = Map<string, TypeReference>


// Record the source of an incomplete or error. Would be useful to add more
// information later, such as the iteration count that led to this, or
// something like a stack trace
and DvalSource =
  // We do not have context to supply an identifier
  | SourceNone

  // Caused by an expression of `id` within the given `tlid`
  | SourceID of tlid * id

and BuiltInParam =
  { name : string
    typ : TypeReference
    blockArgs : List<string>
    description : string }

  static member make
    (name : string)
    (typ : TypeReference)
    (description : string)
    : BuiltInParam =
    assert_ "make called on TFn" [ "name", name ] (not (typ.isFn ()))
    { name = name; typ = typ; description = description; blockArgs = [] }

  static member makeWithArgs
    (name : string)
    (typ : TypeReference)
    (description : string)
    (blockArgs : List<string>)
    : BuiltInParam =
    assert_ "makeWithArgs not called on TFn" [ "name", name ] (typ.isFn ())
    { name = name; typ = typ; description = description; blockArgs = blockArgs }

and Param = { name : string; typ : TypeReference }

// Used to mark whether a function/type has been deprecated, and if so,
// details about possible replacements/alternatives, and reasoning
type Deprecation<'name> =
  | NotDeprecated

  // The exact same thing is available under a new, preferred name
  | RenamedTo of 'name

  /// This has been deprecated and has a replacement we can suggest
  | ReplacedBy of 'name

  /// This has been deprecated and not replaced, provide a message for the user
  | DeprecatedBecause of string


module TypeDeclaration =
  type RecordField = { name : string; typ : TypeReference }
  type EnumCase = { name : string; fields : List<TypeReference> }

  type Definition =
    | Alias of TypeReference
    | Record of NEList<RecordField>
    | Enum of NEList<EnumCase>

  type T = { typeParams : List<string>; definition : Definition }

// Functions for working with Dark runtime expressions
module Expr =
  let toID (expr : Expr) : id =
    match expr with
    | EInt(id, _)
    | EString(id, _)
    | EChar(id, _)
    | EBool(id, _)
    | EUnit id
    | EConstant(id, _)
    | EFloat(id, _)
    | EVariable(id, _)
    | EFieldAccess(id, _, _)
    | ELambda(id, _, _)
    | ELet(id, _, _, _)
    | EIf(id, _, _, _)
    | EApply(id, _, _, _)
    | EFnName(id, _)
    | EList(id, _)
    | ETuple(id, _, _, _)
    | ERecord(id, _, _)
    | ERecordUpdate(id, _, _)
    | EDict(id, _)
    | EEnum(id, _, _, _)
    | EMatch(id, _, _)
    | EError(id, _, _)
    | EAnd(id, _, _)
    | EOr(id, _, _) -> id

// Functions for working with Dark Let patterns
module LetPattern =
  let toID (pat : LetPattern) : id =
    match pat with
    | LPVariable(id, _) -> id
    | LPTuple(id, _, _, _) -> id

// Functions for working with Dark match patterns
module MatchPattern =
  let toID (pat : MatchPattern) : id =
    match pat with
    | MPInt(id, _)
    | MPString(id, _)
    | MPChar(id, _)
    | MPBool(id, _)
    | MPUnit id
    | MPFloat(id, _)
    | MPVariable(id, _)
    | MPTuple(id, _, _, _)
    | MPEnum(id, _, _)
    | MPListCons(id, _, _)
    | MPList(id, _) -> id

// Functions for working with Dark runtime values
module Dval =
  // A Fake Dval is some control-flow that's modelled in the interpreter as a
  // Dval. This is sort of like an Exception. Anytime we see a FakeDval we return
  // it instead of operating on it, including when they're put in a list, in a
  // value, in a record, as a parameter to a function, etc.
  let isFake (dv : Dval) : bool =
    match dv with
    | DError _ -> true
    | DIncomplete _ -> true
    | _ -> false

  let isIncomplete (dv : Dval) : bool =
    match dv with
    | DIncomplete _ -> true
    | _ -> false

  let isDError (dv : Dval) : bool =
    match dv with
    | DError _ -> true
    | _ -> false

  let toPairs (dv : Dval) : Result<List<string * Dval>, string> =
    match dv with
    | DDict obj -> Ok(Map.toList obj)
    | _ -> Error "expecting str"


  // <summary>
  // Checks if a runtime's value matches a given type
  // </summary>
  // <remarks>
  // We have nested types so they need to be checked deeper. CLEANUP:
  // there is also "real" type checking elsewhere - this should be unified.
  // Note, this is primarily used to figure out which argument has ALREADY not
  // matched the actual runtime parameter type of the called function. So more
  // accuracy is better, as the runtime is perfectly accurate.
  // </summary>
  let rec typeMatches (typ : TypeReference) (dv : Dval) : bool =
    match (dv, typ) with
    | _, TVariable _ -> true
    | DInt _, TInt
    | DFloat _, TFloat
    | DBool _, TBool
    | DUnit, TUnit
    | DString _, TString
    | DDateTime _, TDateTime
    | DPassword _, TPassword
    | DUuid _, TUuid
    | DChar _, TChar
    | DDB _, TDB _
    | DBytes _, TBytes -> true
    | DTuple(first, second, theRest), TTuple(firstType, secondType, otherTypes) ->
      let pairs =
        [ (first, firstType); (second, secondType) ] @ List.zip theRest otherTypes

      pairs |> List.all (fun (v, subtype) -> typeMatches subtype v)
    | DList l, TList t -> List.all (typeMatches t) l
    | DDict m, TDict t -> Map.all (typeMatches t) m
    | DFnVal(Lambda l), TFn(parameters, _) ->
      NEList.length parameters = NEList.length l.parameters

    | DRecord(typeName, _, fields), TCustomType(typeName', typeArgs) ->
      // TYPESCLEANUP: should load type by name
      // TYPESCLEANUP: are we handling type arguments here?
      // TYPESCLEANUP: do we need to check fields?
      typeName = typeName'

    | DEnum(typeName, _, casename, fields), TCustomType(typeName', typeArgs) ->
      // TYPESCLEANUP: should load type by name
      // TYPESCLEANUP: are we handling type arguments here?
      // TYPESCLEANUP: do we need to check fields?
      typeName = typeName'

    // Dont match these fakevals, functions do not have these types
    | DError _, _
    | DIncomplete _, _ -> false
    // exhaustiveness checking
    | DInt _, _
    | DFloat _, _
    | DBool _, _
    | DUnit, _
    | DString _, _
    | DDateTime _, _
    | DPassword _, _
    | DUuid _, _
    | DChar _, _
    | DDB _, _
    | DBytes _, _
    | DList _, _
    | DTuple _, _
    | DDict _, _
    | DRecord _, _
    | DFnVal _, _
    | DEnum _, _ -> false


  let int (i : int) = DInt(int64 i)


  // Dvals should never be constructed that contain fakevals - the fakeval
  // should always propagate (though, there are specific cases in the
  // interpreter where they are discarded instead of propagated; still they are
  // never put into other dvals). These static members check before creating the values

  let list (list : List<Dval>) : Dval =
    List.find (fun (dv : Dval) -> isFake dv) list
    |> Option.defaultValue (DList list)

  let asList (dv : Dval) : Option<List<Dval>> =
    match dv with
    | DList l -> Some l
    | _ -> None

  let asString (dv : Dval) : Option<string> =
    match dv with
    | DString s -> Some s
    | _ -> None

  let asInt (dv : Dval) : Option<int64> =
    match dv with
    | DInt i -> Some i
    | _ -> None

  let asFloat (dv : Dval) : Option<double> =
    match dv with
    | DFloat f -> Some f
    | _ -> None

  let asUuid (dv : Dval) : Option<System.Guid> =
    match dv with
    | DUuid u -> Some u
    | _ -> None

  let record (typeName : TypeName.T) (fields : List<string * Dval>) : Dval =
    // Give a warning for duplicate keys
    List.fold
      (DRecord(typeName, typeName, Map.empty))
      (fun m (k, v) ->
        match m, k, v with
        // TYPESCLEANUP: remove hacks
        // If we're propagating a fakeval keep doing it. We handle it without this line but let's be certain
        | m, _k, _v when isFake m -> m
        // Errors should propagate (but only if we're not already propagating an error)
        | DRecord _, _, v when isFake v -> v
        // Skip empty rows
        | _, "", _ -> DError(SourceNone, $"Empty ke{k}")
        // Error if the key appears twice
        | DRecord(_, _, m), k, _v when Map.containsKey k m ->
          DError(SourceNone, $"Duplicate key: {k}")
        // Otherwise add it
        | DRecord(tn, o, m), k, v -> DRecord(tn, o, Map.add k v m)
        // If we haven't got a DDict we're propagating an error so let it go
        | m, _, _ -> m)
      fields

  let enum (typeName : TypeName.T) (caseName : string) (fields : List<Dval>) : Dval =
    match List.find isFake fields with
    | Some v -> v
    | None -> DEnum(typeName, typeName, caseName, fields)

  // CLEANUP - this fn was unused so I commented it out
  // emove? or will it be handy?
  // let dict (fields : List<string * Dval>) : Dval =
  //   // Give a warning for duplicate keys
  //   List.fold
  //     (DDict(Map.empty))
  //     (fun m (k, v) ->
  //       match m, k, v with
  //       // TYPESCLEANUP: remove hacks
  //       // If we're propagating a fakeval keep doing it. We handle it without this line but let's be certain
  //       | m, _k, _v when isFake m -> m
  //       // Errors should propagate (but only if we're not already propagating an error)
  //       | DDict _, _, v when isFake v -> v
  //       // Skip empty rows
  //       | _, "", _ -> DError(SourceNone, $"Empty key: {k}")
  //       // Error if the key appears twice
  //       | DDict m, k, _v when Map.containsKey k m ->
  //         DError(SourceNone, $"Duplicate key: {k}")
  //       // Otherwise add it
  //       | DDict m, k, v -> DDict(Map.add k v m)
  //       // If we haven't got a DDict we're propagating an error so let it go
  //       | m, _, _ -> m)
  //     fields


  let resultType = TypeName.fqPackage "Darklang" [ "Stdlib"; "Result" ] "Result" 0

  let optionType = TypeName.fqPackage "Darklang" [ "Stdlib"; "Option" ] "Option" 0

  let resultOk (dv : Dval) : Dval =
    if isFake dv then dv else DEnum(resultType, resultType, "Ok", [ dv ])
  let resultError (dv : Dval) : Dval =
    if isFake dv then dv else DEnum(resultType, resultType, "Error", [ dv ])

  // Wraps in a Result after checking that the value is not a fakeval
  let result (dv : Result<Dval, Dval>) : Dval =
    match dv with
    | Ok dv -> resultOk dv
    | Error dv -> resultError dv


  let optionSome (dv : Dval) : Dval =
    if isFake dv then dv else DEnum(optionType, optionType, "Some", [ dv ])

  let optionNone : Dval = DEnum(optionType, optionType, "None", [])

  // Wraps in an Option after checking that the value is not a fakeval
  let option (dv : Option<Dval>) : Dval =
    match dv with
    | Some dv -> optionSome dv // checks isFake
    | None -> optionNone

  let errStr (s : string) : Dval = DError(SourceNone, s)

  let errSStr (source : DvalSource) (s : string) : Dval = DError(source, s)

module Handler =
  type CronInterval =
    | EveryDay
    | EveryWeek
    | EveryFortnight
    | EveryHour
    | Every12Hours
    | EveryMinute

  type Spec =
    | HTTP of path : string * method : string
    | Worker of name : string
    | Cron of name : string * interval : CronInterval
    | REPL of name : string

  type T = { tlid : tlid; ast : Expr; spec : Spec }

module DB =
  type T = { tlid : tlid; name : string; typ : TypeReference; version : int }

module UserType =
  type T =
    { tlid : tlid; name : TypeName.UserProgram; declaration : TypeDeclaration.T }

module UserConstant =
  type T = { tlid : tlid; name : ConstantName.UserProgram; body : Dval }

module UserFunction =
  type Parameter = { name : string; typ : TypeReference }

  type T =
    { tlid : tlid
      name : FnName.UserProgram
      typeParams : List<string>
      parameters : NEList<Parameter>
      returnType : TypeReference
      body : Expr }

module Toplevel =
  type T =
    | TLHandler of Handler.T
    | TLDB of DB.T
    | TLFunction of UserFunction.T
    | TLType of UserType.T
    | TLConstant of UserConstant.T

  let toTLID (tl : T) : tlid =
    match tl with
    | TLHandler h -> h.tlid
    | TLDB db -> db.tlid
    | TLFunction f -> f.tlid
    | TLType t -> t.tlid
    | TLConstant c -> c.tlid

module Secret =
  type T = { name : string; value : string }


// ------------
// Functions
// ------------

module PackageFn =
  type Parameter = { name : string; typ : TypeReference }

  type T =
    { name : FnName.Package
      tlid : tlid
      typeParams : List<string>
      parameters : NEList<Parameter>
      returnType : TypeReference
      body : Expr }

module PackageType =
  type T = { name : TypeName.Package; declaration : TypeDeclaration.T }

module PackageConstant =
  type T = { tlid : tlid; name : ConstantName.Package; body : Dval }

// <summary>
// Used to mark whether a function can be run on the client rather than backend.
// </summary>
// <remarks>
// The runtime needs to know whether to save a function's results when it
// runs. Pure functions that can be run on the client do not need to have
// their results saved.
// In addition, some functions can be run without side-effects; to give
// the user a good experience, we can run them as soon as they are added.
// this includes DateTime.now and Int.random.
// </remarks>
type Previewable =
  // The same inputs will always yield the same outputs,
  // so we don't need to save results. e.g. `DateTime.addSeconds`
  | Pure

  // Output may vary with the same inputs, though we can safely preview.
  // e.g. `DateTime.now`. We should save the results.
  | ImpurePreviewable

  // Can only be run on the server. e.g. `DB.update`
  // We should save the results.
  | Impure

// Used to mark whether a function has an equivalent that can be
// used within a Postgres query.
type SqlSpec =
  // Can be implemented, but we haven't yet
  | NotYetImplemented

  // This is not a function which can be queried
  | NotQueryable

  // A query function (it can't be called inside a query, but its argument can be a query)
  | QueryFunction

  // Can be implemented by a given builtin postgres 9.6 operator with 1 arg (eg `@ x`)
  | SqlUnaryOp of string

  // Can be implemented by a given builtin postgres 9.6 operator with 2 args (eg `x + y`)
  | SqlBinOp of string

  // Can be implemented by a given builtin postgres 9.6 function
  | SqlFunction of string

  // Can be implemented by a given builtin postgres 9.6 function with extra arguments that go first
  | SqlFunctionWithPrefixArgs of string * List<string>

  // Can be implemented by a given builtin postgres 9.6 function with extra arguments that go last
  | SqlFunctionWithSuffixArgs of string * List<string>

  // Can be implemented by given callback that receives 1 SQLified-string argument
  // | SqlCallback of (string -> string)

  // Can be implemented by given callback that receives 2 SQLified-string argument
  | SqlCallback2 of (string -> string -> string)

  member this.isQueryable() : bool =
    match this with
    | NotYetImplemented
    | NotQueryable
    | QueryFunction -> false
    | SqlUnaryOp _
    | SqlBinOp _
    | SqlFunction _
    | SqlFunctionWithPrefixArgs _
    | SqlFunctionWithSuffixArgs _
    | SqlCallback2 _ -> true

// A built-in standard library type
type BuiltInType =
  { name : TypeName.BuiltIn
    declaration : TypeDeclaration.T
    // description and deprecated are here because they're not needed in
    // TypeDeclaration for Package and UserProgram types, where we have them in
    // ProgramTypes and don't propagate them to RuntimeTypes
    description : string
    deprecated : Deprecation<TypeName.T> }

type BuiltInConstant =
  { name : ConstantName.BuiltIn
    typ : TypeReference
    description : string
    deprecated : Deprecation<ConstantName.T>
    body : Dval }

// A built-in standard library function
type BuiltInFn =
  { name : FnName.BuiltIn
    typeParams : List<string>
    parameters : List<BuiltInParam> // TODO: should be NEList but there's so much to change!
    returnType : TypeReference
    description : string
    previewable : Previewable
    deprecated : Deprecation<FnName.T>
    sqlSpec : SqlSpec
    fn : BuiltInFnSig }

and Fn =
  { name : FnName.T
    typeParams : List<string>
    parameters : NEList<Param>
    returnType : TypeReference
    previewable : Previewable
    sqlSpec : SqlSpec

    // Functions can be run in WASM if they have an implementation in LibExecution.
    // Functions whose implementation is in StdLibCloudExecution can only be implemented on the server.

    // <remarks>
    // May throw an exception, though we're trying to get them to never throw exceptions.
    // </remarks>
    fn : FnImpl }

and BuiltInFnSig =
  (ExecutionState *

  // type args
  List<TypeReference> *

  // fn args
  List<Dval>)
    -> DvalTask

and FnImpl =
  | BuiltInFunction of BuiltInFnSig
  | UserProgramFunction of tlid * Expr
  | PackageFunction of tlid * Expr


// CLEANUP consider renaming to `ExecutionType`, `EvaluationMode`, etc.
// Represents the context in which we're evaluating some code
and RealOrPreview =
  // We are evaluating an expression normally
  | Real

  // We are previewing the evaluation of some expression within the editor.
  | Preview

and FunctionRecord = tlid * FnName.T * id

and TraceDval = bool -> id -> Dval -> unit

and TraceTLID = tlid -> unit

and LoadFnResult = FunctionRecord -> NEList<Dval> -> Option<Dval * NodaTime.Instant>

and StoreFnResult = FunctionRecord -> NEList<Dval> -> Dval -> unit

/// Per-runtime configuration allowing different settings for eg cloud, test, CLI
and Config = { allowLocalHttpAccess : bool; httpclientTimeoutInMs : int }

/// Every part of a user's program
and Program =
  { canvasID : CanvasID
    internalFnsAllowed : bool // whether this canvas is allowed call internal functions
    dbs : Map<string, DB.T>
    fns : Map<FnName.UserProgram, UserFunction.T>
    types : Map<TypeName.UserProgram, UserType.T>
    constants : Map<ConstantName.UserProgram, UserConstant.T>
    secrets : List<Secret.T> }

/// Set of callbacks used to trace the interpreter, and other context needed to run code
and Tracing =
  { traceDval : TraceDval
    traceTLID : TraceTLID
    loadFnResult : LoadFnResult
    storeFnResult : StoreFnResult
    realOrPreview : RealOrPreview }

// Used for testing
and TestContext =
  { mutable sideEffectCount : int

    mutable exceptionReports : List<string * string * Metadata>
    mutable expectedExceptionCount : int
    postTestExecutionHook : TestContext -> Dval -> unit }

// Functionally written in F# and shipped with the executable
and BuiltIns =
  { types : Map<TypeName.BuiltIn, BuiltInType>
    constants : Map<ConstantName.BuiltIn, BuiltInConstant>
    fns : Map<FnName.BuiltIn, BuiltInFn> }

// Functionality written in Dark stored and managed outside of user space
and PackageManager =
  { getType : TypeName.Package -> Ply<Option<PackageType.T>>
    getFn : FnName.Package -> Ply<Option<PackageFn.T>>
    getConstant : ConstantName.Package -> Ply<Option<PackageConstant.T>>
    init : Ply<unit> }

  static member Empty =
    { getType = (fun _ -> Ply None)
      getFn = (fun _ -> Ply None)
      getConstant = (fun _ -> Ply None)
      init = uply { return () } }

and ExceptionReporter = ExecutionState -> Metadata -> exn -> unit

and Notifier = ExecutionState -> string -> Metadata -> unit

// All state used while running a program
and ExecutionState =
  { builtIns : BuiltIns
    packageManager : PackageManager
    tracing : Tracing
    program : Program
    config : Config
    test : TestContext

    // Called to report exceptions
    reportException : ExceptionReporter

    // Called to notify that something of interest (that isn't an exception)
    // has happened.
    //
    // Useful for tracking behaviour we want to deprecate, understanding what
    // users are doing, etc.
    notify : Notifier

    // TLID of the currently executing handler/fn
    tlid : tlid

    executingFnName : Option<FnName.T>

    // <summary>
    // Callstack of functions that have been called as part of execution
    // </summary>
    //
    // <remarks>
    // Used for recursion detection in the editor.
    // In the editor, we call all paths to show live values,
    // but with recursion that causes infinite recursion.
    // </remarks>
    callstack : Set<FnName.T>

    // Whether the currently executing code is really being executed
    // (as opposed to being previewed for traces)
    onExecutionPath : bool }

and Types =
  { builtIn : Map<TypeName.BuiltIn, BuiltInType>
    package : TypeName.Package -> Ply<Option<PackageType.T>>
    userProgram : Map<TypeName.UserProgram, UserType.T> }

module ExecutionState =
  let availableTypes (state : ExecutionState) : Types =
    { builtIn = state.builtIns.types
      package = state.packageManager.getType
      userProgram = state.program.types }

module Types =
  let empty =
    { builtIn = Map.empty; package = (fun _ -> Ply None); userProgram = Map.empty }

  let find (name : TypeName.T) (types : Types) : Ply<Option<TypeDeclaration.T>> =
    match name with
    | FQName.BuiltIn b ->
      Map.tryFind b types.builtIn |> Option.map (fun t -> t.declaration) |> Ply
    | FQName.UserProgram user ->
      Map.tryFind user types.userProgram
      |> Option.map (fun t -> t.declaration)
      |> Ply
    | FQName.Package pkg ->
      types.package pkg |> Ply.map (Option.map (fun t -> t.declaration))
    | FQName.Unknown _ -> Ply None

  // Swap concrete types for type parameters
  let rec substitute
    (typeParams : List<string>)
    (typeArguments : List<TypeReference>)
    (typ : TypeReference)
    : TypeReference =
    let substitute = substitute typeParams typeArguments
    match typ with
    | TVariable v ->
      if typeParams.Length = typeArguments.Length then
        List.zip typeParams typeArguments
        |> List.find (fun (param, _) -> param = v)
        |> Option.map snd
        |> Exception.unwrapOptionInternal
          "No type argument found for type parameter"
          []
      else
        Exception.raiseInternal
          $"typeParams and typeArguments have different lengths"
          [ "typeParams", typeParams; "typeArguments", typeArguments ]


    | TUnit
    | TBool
    | TInt
    | TFloat
    | TChar
    | TString
    | TUuid
    | TBytes
    | TDateTime
    | TPassword -> typ

    | TList t -> TList(substitute t)
    | TTuple(t1, t2, rest) ->
      TTuple(substitute t1, substitute t2, List.map substitute rest)
    | TFn _ -> typ // TYPESTODO
    | TDB _ -> typ // TYPESTODO
    | TCustomType(typeName, typeArgs) ->
      TCustomType(typeName, List.map substitute typeArgs)
    | TDict t -> TDict(substitute t)



let rec getTypeReferenceFromAlias
  (types : Types)
  (typ : TypeReference)
  : Ply<TypeReference> =
  match typ with
  | TCustomType(typeName, typeArgs) ->
    uply {
      match! Types.find typeName types with
      | Some({ definition = TypeDeclaration.Alias(TCustomType(innerTypeName, _)) }) ->
        return!
          getTypeReferenceFromAlias types (TCustomType(innerTypeName, typeArgs))
      | _ -> return typ
    }
  | _ -> Ply typ


let consoleReporter : ExceptionReporter =
  fun _state (metadata : Metadata) (exn : exn) ->
    printException "runtime-error" metadata exn

let consoleNotifier : Notifier =
  fun _state msg tags ->
    print $"A notification happened in the runtime:\n  {msg}\n  {tags}\n\n"

let builtInParamToParam (p : BuiltInParam) : Param = { name = p.name; typ = p.typ }

let builtInFnToFn (fn : BuiltInFn) : Fn =
  { name = FQName.BuiltIn fn.name
    typeParams = fn.typeParams
    parameters =
      fn.parameters
      |> List.map builtInParamToParam
      // We'd like to remove this and use NELists, but it's much too annoying to put
      // this in every builtin fn definition
      |> NEList.ofListUnsafe "builtInFnToFn" [ "name", fn.name ]
    returnType = fn.returnType
    previewable = fn.previewable
    sqlSpec = fn.sqlSpec
    fn = BuiltInFunction fn.fn }

let userFnToFn (fn : UserFunction.T) : Fn =
  let toParam (p : UserFunction.Parameter) : Param = { name = p.name; typ = p.typ }

  { name = FQName.UserProgram fn.name
    typeParams = fn.typeParams
    parameters = NEList.map toParam fn.parameters
    returnType = fn.returnType
    previewable = Impure
    sqlSpec = NotQueryable
    fn = UserProgramFunction(fn.tlid, fn.body) }

let packageFnToFn (fn : PackageFn.T) : Fn =
  let toParam (p : PackageFn.Parameter) : Param = { name = p.name; typ = p.typ }

  { name = FQName.Package fn.name
    typeParams = fn.typeParams
    parameters = fn.parameters |> NEList.map toParam
    returnType = fn.returnType
    previewable = Impure
    sqlSpec = NotQueryable
    fn = PackageFunction(fn.tlid, fn.body) }<|MERGE_RESOLUTION|>--- conflicted
+++ resolved
@@ -408,19 +408,8 @@
   | EFloat of id * double
   | EConstant of id * ConstantName.T
   | ELet of id * LetPattern * Expr * Expr
-<<<<<<< HEAD
-
-  // Composed of condition, expr if true, and expr if false
   | EIf of id * cond : Expr * thenExpr : Expr * elseExpr : option<Expr>
-
-  // Composed of a parameters * the expression itself
-  | ELambda of id * List<id * string> * Expr
-
-  // Access a field of some expression (e.g. `someExpr.fieldName`)
-=======
-  | EIf of id * Expr * Expr * Expr
   | ELambda of id * NEList<id * string> * Expr
->>>>>>> f34439b4
   | EFieldAccess of id * Expr * string
   | EVariable of id * string
   | EApply of id * Expr * typeArgs : List<TypeReference> * args : NEList<Expr>
