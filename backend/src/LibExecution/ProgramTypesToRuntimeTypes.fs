/// Convert from ProgramTypes to RuntimeTypes
module LibExecution.ProgramTypesToRuntimeTypes

open Prelude
open VendoredTablecloth

// Used for conversion functions
module RT = RuntimeTypes
module PT = ProgramTypes

module TypeName =

  module BuiltIn =
    let toRT (s : PT.TypeName.BuiltIn) : RT.TypeName.BuiltIn =
      let (PT.TypeName.TypeName name) = s.name
      { modules = s.modules; name = RT.TypeName.TypeName name; version = s.version }

    let fromRT (s : RT.TypeName.BuiltIn) : PT.TypeName.BuiltIn =
      let (RT.TypeName.TypeName name) = s.name
      { modules = s.modules; name = PT.TypeName.TypeName name; version = s.version }

  module UserProgram =
    let toRT (u : PT.TypeName.UserProgram) : RT.TypeName.UserProgram =
      let (PT.TypeName.TypeName name) = u.name
      { modules = u.modules; name = RT.TypeName.TypeName name; version = u.version }

    let fromRT (u : RT.TypeName.UserProgram) : PT.TypeName.UserProgram =
      let (RT.TypeName.TypeName name) = u.name
      { modules = u.modules; name = PT.TypeName.TypeName name; version = u.version }

  module Package =
    let toRT (p : PT.TypeName.Package) : RT.TypeName.Package =
      let (PT.TypeName.TypeName name) = p.name
      { owner = p.owner
        modules = p.modules
        name = RT.TypeName.TypeName name
        version = p.version }

    let fromRT (p : RT.TypeName.Package) : PT.TypeName.Package =
      let (RT.TypeName.TypeName name) = p.name
      { owner = p.owner
        modules = p.modules
        name = PT.TypeName.TypeName name
        version = p.version }

  let toRT (fqtn : PT.TypeName.T) : RT.TypeName.T =
    match fqtn with
    | PT.FQName.BuiltIn s -> RT.FQName.BuiltIn(BuiltIn.toRT s)
    | PT.FQName.UserProgram u -> RT.FQName.UserProgram(UserProgram.toRT u)
    | PT.FQName.Package p -> RT.FQName.Package(Package.toRT p)

  let fromRT (fqtn : RT.TypeName.T) : Option<PT.TypeName.T> =
    match fqtn with
    | RT.FQName.BuiltIn s -> PT.FQName.BuiltIn(BuiltIn.fromRT s) |> Some
    | RT.FQName.UserProgram u -> PT.FQName.UserProgram(UserProgram.fromRT u) |> Some
    | RT.FQName.Package p -> PT.FQName.Package(Package.fromRT p) |> Some
    | RT.FQName.Unknown _ -> None



module TypeReference =
  let rec toRT (t : PT.TypeReference) : RT.TypeReference =
    match t with
    | PT.TInt -> RT.TInt
    | PT.TFloat -> RT.TFloat
    | PT.TBool -> RT.TBool
    | PT.TUnit -> RT.TUnit
    | PT.TString -> RT.TString
    | PT.TList typ -> RT.TList(toRT typ)
    | PT.TTuple(firstType, secondType, otherTypes) ->
      RT.TTuple(toRT firstType, toRT secondType, List.map toRT otherTypes)
    | PT.TDict typ -> RT.TDict(toRT typ)
    | PT.TDB typ -> RT.TDB(toRT typ)
    | PT.TDateTime -> RT.TDateTime
    | PT.TChar -> RT.TChar
    | PT.TPassword -> RT.TPassword
    | PT.TUuid -> RT.TUuid
    | PT.TCustomType(Ok typeName, typArgs) ->
      RT.TCustomType(TypeName.toRT typeName, List.map toRT typArgs)
    | PT.TCustomType(Error e, typArgs) ->
      RT.TCustomType(RT.FQName.Unknown e.names, List.map toRT typArgs)
    | PT.TBytes -> RT.TBytes
    | PT.TVariable(name) -> RT.TVariable(name)
    | PT.TFn(paramTypes, returnType) ->
      RT.TFn(List.map toRT paramTypes, toRT returnType)

module FnName =
  module BuiltIn =
    let toRT (s : PT.FnName.BuiltIn) : RT.FnName.BuiltIn =
      let (PT.FnName.FnName name) = s.name
      { modules = s.modules; name = RT.FnName.FnName name; version = s.version }

    let fromRT (s : RT.FnName.BuiltIn) : PT.FnName.BuiltIn =
      let (RT.FnName.FnName name) = s.name
      { modules = s.modules; name = PT.FnName.FnName name; version = s.version }

  module UserProgram =
    let toRT (u : PT.FnName.UserProgram) : RT.FnName.UserProgram =
      let (PT.FnName.FnName name) = u.name
      { modules = u.modules; name = RT.FnName.FnName name; version = u.version }

    let fromRT (u : RT.FnName.UserProgram) : PT.FnName.UserProgram =
      let (RT.FnName.FnName name) = u.name
      { modules = u.modules; name = PT.FnName.FnName name; version = u.version }

  module Package =
    let toRT (p : PT.FnName.Package) : RT.FnName.Package =
      let (PT.FnName.FnName name) = p.name
      { owner = p.owner
        modules = p.modules
        name = RT.FnName.FnName name
        version = p.version }

    let fromRT (p : RT.FnName.Package) : PT.FnName.Package =
      let (RT.FnName.FnName name) = p.name
      { owner = p.owner
        modules = p.modules
        name = PT.FnName.FnName name
        version = p.version }

  let toRT (fqfn : PT.FnName.T) : RT.FnName.T =
    match fqfn with
    | PT.FQName.BuiltIn s -> RT.FQName.BuiltIn(BuiltIn.toRT s)
    | PT.FQName.UserProgram u -> RT.FQName.UserProgram(UserProgram.toRT u)
    | PT.FQName.Package p -> RT.FQName.Package(Package.toRT p)

<<<<<<< HEAD
module ConstantName =

  module BuiltIn =
    let toRT
      (c : PT.ConstantName.BuiltIn)
      : RT.ConstantName.BuiltIn =
      let (PT.ConstantName.ConstantName name) = c.name
      { modules = c.modules; name = RT.ConstantName.ConstantName name; version = c.version }

  module UserProgram =
    let toRT
      (c : PT.ConstantName.UserProgram)
      : RT.ConstantName.UserProgram =
      let (PT.ConstantName.ConstantName name) = c.name
      { modules = c.modules; name = RT.ConstantName.ConstantName name; version = c.version }

  module Package =
    let toRT
      (c : PT.ConstantName.Package)
      : RT.ConstantName.Package =
      let (PT.ConstantName.ConstantName name) = c.name
      { owner = c.owner
        modules = c.modules
        name = RT.ConstantName.ConstantName name
        version = c.version }

  let toRT (fqConstant : PT.ConstantName.T) : RT.ConstantName.T =
    match fqConstant with
    | PT.FQName.BuiltIn s -> RT.FQName.BuiltIn(BuiltIn.toRT s)
    | PT.FQName.UserProgram u -> RT.FQName.UserProgram(UserProgram.toRT u)
    | PT.FQName.Package p -> RT.FQName.Package(Package.toRT p)
=======
  let fromRT (fqfn : RT.FnName.T) : Option<PT.FnName.T> =
    match fqfn with
    | RT.FQName.BuiltIn s -> PT.FQName.BuiltIn(BuiltIn.fromRT s) |> Some
    | RT.FQName.UserProgram u -> PT.FQName.UserProgram(UserProgram.fromRT u) |> Some
    | RT.FQName.Package p -> PT.FQName.Package(Package.fromRT p) |> Some
    | RT.FQName.Unknown _ -> None
>>>>>>> 90d2eac2

module InfixFnName =
  let toFnName (name : PT.InfixFnName) : (List<string> * string * int) =
    match name with
    | PT.ArithmeticPlus -> ([ "Int" ], "add", 0)
    | PT.ArithmeticMinus -> ([ "Int" ], "subtract", 0)
    | PT.ArithmeticMultiply -> ([ "Int" ], "multiply", 0)
    | PT.ArithmeticDivide -> ([ "Float" ], "divide", 0)
    | PT.ArithmeticModulo -> ([ "Int" ], "mod", 0)
    | PT.ArithmeticPower -> ([ "Int" ], "power", 0)
    | PT.ComparisonGreaterThan -> ([ "Int" ], "greaterThan", 0)
    | PT.ComparisonGreaterThanOrEqual -> ([ "Int" ], "greaterThanOrEqualTo", 0)
    | PT.ComparisonLessThan -> ([ "Int" ], "lessThan", 0)
    | PT.ComparisonLessThanOrEqual -> ([ "Int" ], "lessThanOrEqualTo", 0)
    | PT.StringConcat -> ([ "String" ], "append", 0)
    | PT.ComparisonEquals -> ([], "equals", 0)
    | PT.ComparisonNotEquals -> ([], "notEquals", 0)



module LetPattern =
  let rec toRT (p : PT.LetPattern) : RT.LetPattern =
    match p with
    | PT.LPVariable(id, str) -> RT.LPVariable(id, str)
    | PT.LPTuple(id, first, second, theRest) ->
      RT.LPTuple(id, toRT first, toRT second, List.map toRT theRest)

module MatchPattern =
  let rec toRT (p : PT.MatchPattern) : RT.MatchPattern =
    match p with
    | PT.MPVariable(id, str) -> RT.MPVariable(id, str)
    | PT.MPEnum(id, caseName, fieldPats) ->
      RT.MPEnum(id, caseName, List.map toRT fieldPats)
    | PT.MPInt(id, i) -> RT.MPInt(id, i)
    | PT.MPBool(id, b) -> RT.MPBool(id, b)
    | PT.MPChar(id, c) -> RT.MPChar(id, c)
    | PT.MPString(id, s) -> RT.MPString(id, s)
    | PT.MPFloat(id, s, w, f) ->
      let w = if w = "" then "0" else w
      RT.MPFloat(id, makeFloat s w f)
    | PT.MPUnit id -> RT.MPUnit id
    | PT.MPTuple(id, first, second, theRest) ->
      RT.MPTuple(id, toRT first, toRT second, List.map toRT theRest)
    | PT.MPList(id, pats) -> RT.MPList(id, List.map toRT pats)
    | PT.MPListCons(id, head, tail) -> RT.MPListCons(id, toRT head, toRT tail)

module Expr =
  let rec toRT (e : PT.Expr) : RT.Expr =
    match e with
    | PT.EChar(id, char) -> RT.EChar(id, char)
    | PT.EInt(id, num) -> RT.EInt(id, num)
    | PT.EString(id, segments) -> RT.EString(id, List.map stringSegmentToRT segments)
    | PT.EFloat(id, sign, whole, fraction) ->
      let whole = if whole = "" then "0" else whole
      let fraction = if fraction = "" then "0" else fraction
      RT.EFloat(id, makeFloat sign whole fraction)
    | PT.EBool(id, b) -> RT.EBool(id, b)
    | PT.EUnit id -> RT.EUnit id
    | PT.EConstant(id, name) -> RT.EConstant(id, ConstantName.toRT name)
    | PT.EVariable(id, var) -> RT.EVariable(id, var)
    | PT.EFieldAccess(id, obj, fieldname) -> RT.EFieldAccess(id, toRT obj, fieldname)
    | PT.EApply(id, fnName, typeArgs, args) ->
      RT.EApply(
        id,
        toRT fnName,
        List.map TypeReference.toRT typeArgs,
        List.map toRT args
      )
    | PT.EFnName(id, Ok name) -> RT.EFnName(id, FnName.toRT name)
    | PT.EFnName(id, Error name) ->
      RT.EError(id, Errors.toString (Errors.NameResolutionError name), [])
    | PT.EInfix(id, PT.InfixFnCall fnName, arg1, arg2) ->
      let (modules, fn, version) = InfixFnName.toFnName fnName
      let name =
        RT.FQName.BuiltIn(
          { modules = modules; name = RT.FnName.FnName fn; version = version }
        )
      RT.EApply(id, RT.EFnName(id, name), [], [ toRT arg1; toRT arg2 ])
    | PT.EInfix(id, PT.BinOp PT.BinOpAnd, expr1, expr2) ->
      RT.EAnd(id, toRT expr1, toRT expr2)
    | PT.EInfix(id, PT.BinOp PT.BinOpOr, expr1, expr2) ->
      RT.EOr(id, toRT expr1, toRT expr2)
    | PT.ELambda(id, vars, body) -> RT.ELambda(id, vars, toRT body)
    | PT.ELet(id, pattern, rhs, body) ->
      RT.ELet(id, LetPattern.toRT pattern, toRT rhs, toRT body)
    | PT.EIf(id, cond, thenExpr, elseExpr) ->
      RT.EIf(id, toRT cond, toRT thenExpr, toRT elseExpr)
    | PT.EList(id, exprs) -> RT.EList(id, List.map toRT exprs)
    | PT.ETuple(id, first, second, theRest) ->
      RT.ETuple(id, toRT first, toRT second, List.map toRT theRest)
    | PT.ERecord(id, Ok typeName, fields) ->
      RT.ERecord(id, TypeName.toRT typeName, List.map (Tuple2.mapSecond toRT) fields)
    | PT.ERecord(id, Error typeName, fields) ->
      RT.EError(
        id,
        Errors.toString (Errors.NameResolutionError typeName),
        fields |> List.map Tuple2.second |> List.map toRT
      )

    | PT.ERecordUpdate(id, record, updates) ->
      RT.ERecordUpdate(id, toRT record, List.map (Tuple2.mapSecond toRT) updates)
    | PT.EPipe(pipeID, expr1, expr2, rest) ->
      // Convert v |> fn1 a |> fn2 |> fn3 b c
      // into fn3 (fn2 (fn1 v a)) b c
      let folder (prev : RT.Expr) (next : PT.PipeExpr) : RT.Expr =

        let applyFn (expr : RT.Expr) =
          let typeArgs = []
          RT.EApply(pipeID, expr, typeArgs, [ prev ])

        match next with
        | PT.EPipeFnCall(id, Error fnName, typeArgs, exprs) ->
          RT.EError(
            id,
            Errors.toString (Errors.NameResolutionError fnName),
            prev :: List.map toRT exprs
          )
        | PT.EPipeFnCall(id, Ok fnName, typeArgs, exprs) ->
          RT.EApply(
            id,
            RT.EFnName(id, FnName.toRT fnName),
            List.map TypeReference.toRT typeArgs,
            prev :: List.map toRT exprs
          )
        | PT.EPipeInfix(id, PT.InfixFnCall fnName, expr) ->
          let (modules, fn, version) = InfixFnName.toFnName fnName
          let name =
            PT.FQName.BuiltIn(
              { modules = modules; name = PT.FnName.FnName fn; version = version }
            )
          let typeArgs = []
          RT.EApply(
            id,
            RT.EFnName(id, FnName.toRT name),
            typeArgs,
            [ prev; toRT expr ]
          )
        // Binops work pretty naturally here
        | PT.EPipeInfix(id, PT.BinOp op, expr) ->
          match op with
          | PT.BinOpAnd -> RT.EAnd(id, prev, toRT expr)
          | PT.BinOpOr -> RT.EOr(id, prev, toRT expr)
        | PT.EPipeEnum(id, Ok typeName, caseName, fields) ->
          let fields' = prev :: List.map toRT fields
          RT.EEnum(id, TypeName.toRT typeName, caseName, fields')
        | PT.EPipeEnum(id, Error typeName, caseName, fields) ->
          RT.EError(
            id,
            Errors.toString (Errors.NameResolutionError typeName),
            prev :: List.map toRT fields
          )
        | PT.EPipeVariable(id, name) -> RT.EVariable(id, name) |> applyFn
        | PT.EPipeConstant(id, name) ->
          RT.EConstant(id, ConstantName.toRT name)
        | PT.EPipeLambda(id, vars, body) ->
          RT.ELambda(id, vars, toRT body) |> applyFn

      let init = toRT expr1
      List.fold init folder (expr2 :: rest)

    | PT.EMatch(id, mexpr, pairs) ->
      RT.EMatch(
        id,
        toRT mexpr,
        List.map (Tuple2.mapFirst MatchPattern.toRT << Tuple2.mapSecond toRT) pairs
      )
    | PT.EEnum(id, Ok typeName, caseName, fields) ->
      RT.EEnum(id, TypeName.toRT typeName, caseName, List.map toRT fields)
    | PT.EEnum(id, Error typeName, caseName, fields) ->
      RT.EError(
        id,
        Errors.toString (Errors.NameResolutionError typeName),
        List.map toRT fields
      )
    | PT.EDict(id, fields) -> RT.EDict(id, List.map (Tuple2.mapSecond toRT) fields)



  and stringSegmentToRT (segment : PT.StringSegment) : RT.StringSegment =
    match segment with
    | PT.StringText text -> RT.StringText text
    | PT.StringInterpolation expr -> RT.StringInterpolation(toRT expr)

module Const =
  let rec toRT (c : PT.Const) : RT.Dval =
    match c with
    | PT.Const.CInt i -> RT.DInt i
    | PT.Const.CBool b -> RT.DBool b
    | PT.Const.CString s -> RT.DString s
    | PT.Const.CChar c -> RT.DChar c
    | PT.Const.CFloat f -> RT.DFloat f
    | PT.Const.CPassword p -> RT.DPassword p
    | PT.Const.CUuid u -> RT.DUuid u
    | PT.Const.CTuple (first, second, rest) -> RT.DTuple(toRT first, toRT second, List.map toRT rest)
    | PT.Const.CEnum (typeName, caseName, fields) -> RT.DEnum(TypeName.toRT typeName, caseName, List.map toRT fields)

module TypeDeclaration =
  module RecordField =
    let toRT (f : PT.TypeDeclaration.RecordField) : RT.TypeDeclaration.RecordField =
      { name = f.name; typ = TypeReference.toRT f.typ; description = f.description }

  module EnumField =
    let toRT (f : PT.TypeDeclaration.EnumField) : RT.TypeDeclaration.EnumField =
      { typ = TypeReference.toRT f.typ
        label = f.label
        description = f.description }

  module EnumCase =
    let toRT (c : PT.TypeDeclaration.EnumCase) : RT.TypeDeclaration.EnumCase =
      { name = c.name
        fields = List.map EnumField.toRT c.fields
        description = c.description }

  module Definition =
    let toRT (d : PT.TypeDeclaration.Definition) : RT.TypeDeclaration.Definition =
      match d with
      | PT.TypeDeclaration.Definition.Alias(typ) ->
        RT.TypeDeclaration.Alias(TypeReference.toRT typ)
      | PT.TypeDeclaration.Record(firstField, additionalFields) ->
        RT.TypeDeclaration.Record(
          RecordField.toRT firstField,
          List.map RecordField.toRT additionalFields
        )
      | PT.TypeDeclaration.Enum(firstCase, additionalCases) ->
        RT.TypeDeclaration.Enum(
          EnumCase.toRT firstCase,
          List.map EnumCase.toRT additionalCases
        )

  let toRT (t : PT.TypeDeclaration.T) : RT.TypeDeclaration.T =
    { typeParams = t.typeParams; definition = Definition.toRT t.definition }


module Handler =
  module CronInterval =
    let toRT (ci : PT.Handler.CronInterval) : RT.Handler.CronInterval =
      match ci with
      | PT.Handler.EveryDay -> RT.Handler.EveryDay
      | PT.Handler.EveryWeek -> RT.Handler.EveryWeek
      | PT.Handler.EveryFortnight -> RT.Handler.EveryFortnight
      | PT.Handler.EveryHour -> RT.Handler.EveryHour
      | PT.Handler.Every12Hours -> RT.Handler.Every12Hours
      | PT.Handler.EveryMinute -> RT.Handler.EveryMinute

  module Spec =
    let toRT (s : PT.Handler.Spec) : RT.Handler.Spec =
      match s with
      | PT.Handler.HTTP(route, method) -> RT.Handler.HTTP(route, method)
      | PT.Handler.Worker name -> RT.Handler.Worker name
      | PT.Handler.Cron(name, interval) ->
        RT.Handler.Cron(name, CronInterval.toRT interval)
      | PT.Handler.REPL name -> RT.Handler.REPL name

  let toRT (h : PT.Handler.T) : RT.Handler.T =
    { tlid = h.tlid; ast = Expr.toRT h.ast; spec = Spec.toRT h.spec }

module DB =
  let toRT (db : PT.DB.T) : RT.DB.T =
    { tlid = db.tlid
      name = db.name
      version = db.version
      typ = TypeReference.toRT db.typ }

module UserType =
  let toRT (t : PT.UserType.T) : RT.UserType.T =
    { tlid = t.tlid
      name = TypeName.UserProgram.toRT t.name
      declaration = TypeDeclaration.toRT t.declaration }

module UserConstant =
  let toRT (c : PT.UserConstant.T) : RT.UserConstant.T =
    { tlid = c.tlid
      name =  ConstantName.UserProgram.toRT c.name
      typ = TypeReference.toRT c.typ
      body = Const.toRT c.body }

module UserFunction =
  module Parameter =
    let toRT (p : PT.UserFunction.Parameter) : RT.UserFunction.Parameter =
      { name = p.name; typ = TypeReference.toRT p.typ }

  let toRT (f : PT.UserFunction.T) : RT.UserFunction.T =
    { tlid = f.tlid
      name = FnName.UserProgram.toRT f.name
      typeParams = f.typeParams
      parameters = List.map Parameter.toRT f.parameters
      returnType = TypeReference.toRT f.returnType
      body = Expr.toRT f.body }

module Toplevel =
  let toRT (tl : PT.Toplevel.T) : RT.Toplevel.T =
    match tl with
    | PT.Toplevel.TLHandler h -> RT.Toplevel.TLHandler(Handler.toRT h)
    | PT.Toplevel.TLDB db -> RT.Toplevel.TLDB(DB.toRT db)
    | PT.Toplevel.TLFunction f -> RT.Toplevel.TLFunction(UserFunction.toRT f)
    | PT.Toplevel.TLType t -> RT.Toplevel.TLType(UserType.toRT t)
    | PT.Toplevel.TLConstant c -> RT.Toplevel.TLConstant(UserConstant.toRT c)

module Secret =
  let toRT (s : PT.Secret.T) : RT.Secret.T = { name = s.name; value = s.value }

module PackageFn =
  module Parameter =
    let toRT (p : PT.PackageFn.Parameter) : RT.PackageFn.Parameter =
      { name = p.name; typ = TypeReference.toRT p.typ }

  let toRT (f : PT.PackageFn.T) : RT.PackageFn.T =
    { name = FnName.Package.toRT f.name
      tlid = f.tlid
      body = Expr.toRT f.body
      typeParams = f.typeParams
      parameters = List.map Parameter.toRT f.parameters
      returnType = TypeReference.toRT f.returnType }

module PackageType =
  let toRT (t : PT.PackageType.T) : RT.PackageType.T =
    { name = TypeName.Package.toRT t.name
      declaration = TypeDeclaration.toRT t.declaration }

module PackageConstant =
  let toRT (c : PT.PackageConstant.T) : RT.PackageConstant.T =
    { tlid = c.tlid
      name = ConstantName.Package.toRT c.name
      typ = TypeReference.toRT c.typ
      body = Const.toRT c.body }<|MERGE_RESOLUTION|>--- conflicted
+++ resolved
@@ -124,46 +124,55 @@
     | PT.FQName.UserProgram u -> RT.FQName.UserProgram(UserProgram.toRT u)
     | PT.FQName.Package p -> RT.FQName.Package(Package.toRT p)
 
-<<<<<<< HEAD
+
 module ConstantName =
 
   module BuiltIn =
-    let toRT
-      (c : PT.ConstantName.BuiltIn)
-      : RT.ConstantName.BuiltIn =
+    let toRT (c : PT.ConstantName.BuiltIn) : RT.ConstantName.BuiltIn =
       let (PT.ConstantName.ConstantName name) = c.name
-      { modules = c.modules; name = RT.ConstantName.ConstantName name; version = c.version }
+      { modules = c.modules
+        name = RT.ConstantName.ConstantName name
+        version = c.version }
+
+    let fromRT (c : RT.ConstantName.BuiltIn) : PT.ConstantName.BuiltIn =
+      let (RT.ConstantName.ConstantName name) = c.name
+      { modules = c.modules
+        name = PT.ConstantName.ConstantName name
+        version = c.version }
 
   module UserProgram =
-    let toRT
-      (c : PT.ConstantName.UserProgram)
-      : RT.ConstantName.UserProgram =
+    let toRT (c : PT.ConstantName.UserProgram) : RT.ConstantName.UserProgram =
       let (PT.ConstantName.ConstantName name) = c.name
-      { modules = c.modules; name = RT.ConstantName.ConstantName name; version = c.version }
+      { modules = c.modules
+        name = RT.ConstantName.ConstantName name
+        version = c.version }
+
+    let fromRT (c : RT.ConstantName.UserProgram) : PT.ConstantName.UserProgram =
+      let (RT.ConstantName.ConstantName name) = c.name
+      { modules = c.modules
+        name = PT.ConstantName.ConstantName name
+        version = c.version }
 
   module Package =
-    let toRT
-      (c : PT.ConstantName.Package)
-      : RT.ConstantName.Package =
+    let toRT (c : PT.ConstantName.Package) : RT.ConstantName.Package =
       let (PT.ConstantName.ConstantName name) = c.name
       { owner = c.owner
         modules = c.modules
         name = RT.ConstantName.ConstantName name
         version = c.version }
 
+    let fromRT (c : RT.ConstantName.Package) : PT.ConstantName.Package =
+      let (RT.ConstantName.ConstantName name) = c.name
+      { owner = c.owner
+        modules = c.modules
+        name = PT.ConstantName.ConstantName name
+        version = c.version }
+
   let toRT (fqConstant : PT.ConstantName.T) : RT.ConstantName.T =
     match fqConstant with
     | PT.FQName.BuiltIn s -> RT.FQName.BuiltIn(BuiltIn.toRT s)
     | PT.FQName.UserProgram u -> RT.FQName.UserProgram(UserProgram.toRT u)
     | PT.FQName.Package p -> RT.FQName.Package(Package.toRT p)
-=======
-  let fromRT (fqfn : RT.FnName.T) : Option<PT.FnName.T> =
-    match fqfn with
-    | RT.FQName.BuiltIn s -> PT.FQName.BuiltIn(BuiltIn.fromRT s) |> Some
-    | RT.FQName.UserProgram u -> PT.FQName.UserProgram(UserProgram.fromRT u) |> Some
-    | RT.FQName.Package p -> PT.FQName.Package(Package.fromRT p) |> Some
-    | RT.FQName.Unknown _ -> None
->>>>>>> 90d2eac2
 
 module InfixFnName =
   let toFnName (name : PT.InfixFnName) : (List<string> * string * int) =
@@ -222,7 +231,9 @@
       RT.EFloat(id, makeFloat sign whole fraction)
     | PT.EBool(id, b) -> RT.EBool(id, b)
     | PT.EUnit id -> RT.EUnit id
-    | PT.EConstant(id, name) -> RT.EConstant(id, ConstantName.toRT name)
+    | PT.EConstant(id, Ok name) -> RT.EConstant(id, ConstantName.toRT name)
+    | PT.EConstant(id, Error name) ->
+      RT.EError(id, $"Invalid constantr name {name}", [])
     | PT.EVariable(id, var) -> RT.EVariable(id, var)
     | PT.EFieldAccess(id, obj, fieldname) -> RT.EFieldAccess(id, toRT obj, fieldname)
     | PT.EApply(id, fnName, typeArgs, args) ->
@@ -316,8 +327,7 @@
             prev :: List.map toRT fields
           )
         | PT.EPipeVariable(id, name) -> RT.EVariable(id, name) |> applyFn
-        | PT.EPipeConstant(id, name) ->
-          RT.EConstant(id, ConstantName.toRT name)
+        | PT.EPipeConstant(id, name) -> RT.EConstant(id, ConstantName.toRT name)
         | PT.EPipeLambda(id, vars, body) ->
           RT.ELambda(id, vars, toRT body) |> applyFn
 
@@ -354,11 +364,15 @@
     | PT.Const.CBool b -> RT.DBool b
     | PT.Const.CString s -> RT.DString s
     | PT.Const.CChar c -> RT.DChar c
-    | PT.Const.CFloat f -> RT.DFloat f
+    | PT.Const.CFloat(sign, w, f) -> RT.DFloat(makeFloat sign w f)
     | PT.Const.CPassword p -> RT.DPassword p
     | PT.Const.CUuid u -> RT.DUuid u
-    | PT.Const.CTuple (first, second, rest) -> RT.DTuple(toRT first, toRT second, List.map toRT rest)
-    | PT.Const.CEnum (typeName, caseName, fields) -> RT.DEnum(TypeName.toRT typeName, caseName, List.map toRT fields)
+    | PT.Const.CTuple(first, second, rest) ->
+      RT.DTuple(toRT first, toRT second, List.map toRT rest)
+    | PT.Const.CEnum(Ok typeName, caseName, fields) ->
+      RT.DEnum(TypeName.toRT typeName, caseName, List.map toRT fields)
+    | PT.Const.CEnum(Error msg, caseName, fields) ->
+      RT.DError(RT.SourceNone, "Invalid const name: {msg}")
 
 module TypeDeclaration =
   module RecordField =
@@ -436,7 +450,7 @@
 module UserConstant =
   let toRT (c : PT.UserConstant.T) : RT.UserConstant.T =
     { tlid = c.tlid
-      name =  ConstantName.UserProgram.toRT c.name
+      name = ConstantName.UserProgram.toRT c.name
       typ = TypeReference.toRT c.typ
       body = Const.toRT c.body }
 
