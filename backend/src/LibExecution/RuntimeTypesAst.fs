--- conflicted
+++ resolved
@@ -28,7 +28,6 @@
   | EList(id, exprs) -> EList(id, List.map r exprs)
   | ETuple(id, first, second, theRest) ->
     ETuple(id, r first, r second, List.map r theRest)
-<<<<<<< HEAD
   | EMatch (id, mexpr, pairs) ->
     EMatch(id, r mexpr, List.map (Tuple2.mapSecond r) pairs)
   | ERecord (id, typeName, fields) ->
@@ -40,17 +39,6 @@
   | EEnum (id, typeName, caseName, fields) ->
     EEnum(id, typeName, caseName, List.map r fields)
   | EDict (id, fields) -> EDict(id, List.map (Tuple2.mapSecond r) fields)
-=======
-  | EMatch(id, mexpr, pairs) ->
-    EMatch(id, r mexpr, List.map (fun (name, expr) -> (name, r expr)) pairs)
-  | ERecord(id, typeName, fields) ->
-    ERecord(id, typeName, List.map (fun (name, expr) -> (name, r expr)) fields)
-  | EAnd(id, left, right) -> EAnd(id, r left, r right)
-  | EOr(id, left, right) -> EOr(id, r left, r right)
-  | EEnum(id, typeName, caseName, fields) ->
-    EEnum(id, typeName, caseName, List.map r fields)
-  | EDict(id, fields) -> EDict(id, List.map (fun (k, v) -> (k, r v)) fields)
->>>>>>> 2146cd91
 
 let rec postTraversal (f : Expr -> Expr) (expr : Expr) : Expr =
   let r = postTraversal f
@@ -72,7 +60,6 @@
     | EList(id, exprs) -> EList(id, List.map r exprs)
     | ETuple(id, first, second, theRest) ->
       ETuple(id, r first, r second, List.map r theRest)
-<<<<<<< HEAD
     | EMatch (id, mexpr, pairs) ->
       EMatch(id, r mexpr, List.map (Tuple2.mapSecond r) pairs)
     | ERecord (id, typeName, fields) ->
@@ -84,17 +71,6 @@
     | EEnum (id, typeName, caseName, fields) ->
       EEnum(id, typeName, caseName, List.map r fields)
     | EDict (id, fields) -> EDict(id, List.map (Tuple2.mapSecond r) fields)
-=======
-    | EMatch(id, mexpr, pairs) ->
-      EMatch(id, r mexpr, List.map (fun (name, expr) -> (name, r expr)) pairs)
-    | ERecord(id, typeName, fields) ->
-      ERecord(id, typeName, List.map (fun (name, expr) -> (name, r expr)) fields)
-    | EAnd(id, left, right) -> EAnd(id, r left, r right)
-    | EOr(id, left, right) -> EOr(id, r left, r right)
-    | EEnum(id, typeName, caseName, fields) ->
-      EEnum(id, typeName, caseName, List.map r fields)
-    | EDict(id, fields) -> EDict(id, List.map (fun (k, v) -> (k, r v)) fields)
->>>>>>> 2146cd91
 
 
   f result