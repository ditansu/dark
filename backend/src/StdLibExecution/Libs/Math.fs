--- conflicted
+++ resolved
@@ -13,17 +13,10 @@
 let varA = TVariable "a"
 
 
-<<<<<<< HEAD
+let fn = fn [ "Math" ]
+
 let constants : List<BuiltInConstant> =
   [ { name = constant "Math" "pi" 0
-=======
-let fn = fn [ "Math" ]
-
-let fns : List<BuiltInFn> =
-  [ { name = fn "pi" 0
-      typeParams = []
-      parameters = []
->>>>>>> 29190c93
       returnType = TFloat
       description =
         "Returns an approximation for the mathematical constant {{π}},
@@ -33,14 +26,7 @@
       previewable = Pure
       deprecated = NotDeprecated }
 
-<<<<<<< HEAD
     { name = constant "Math" "tau" 0
-=======
-
-    { name = fn "tau" 0
-      typeParams = []
-      parameters = []
->>>>>>> 29190c93
       returnType = TFloat
       description =
         "Returns an approximation for the mathematical constant {{τ}}, the number of
