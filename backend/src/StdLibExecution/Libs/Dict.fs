--- conflicted
+++ resolved
@@ -399,26 +399,7 @@
       previewable = Pure
       deprecated = NotDeprecated }
 
-<<<<<<< HEAD
     { name = fn "Dict" "isEmpty" 0
-=======
-
-    { name = fn "empty" 0
-      typeParams = []
-      parameters = []
-      returnType = TDict varA
-      description = "Returns an empty dictionary"
-      fn =
-        (function
-        | _, _, [] -> Ply(DDict Map.empty)
-        | _ -> incorrectArgs ())
-      sqlSpec = NotQueryable
-      previewable = Pure
-      deprecated = NotDeprecated }
-
-
-    { name = fn "isEmpty" 0
->>>>>>> 29190c93
       typeParams = []
       parameters = [ Param.make "dict" (TDict varA) "" ]
       returnType = TBool
