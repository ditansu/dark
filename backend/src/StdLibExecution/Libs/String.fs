--- conflicted
+++ resolved
@@ -82,26 +82,7 @@
       previewable = Pure
       deprecated = NotDeprecated }
 
-<<<<<<< HEAD
-    { name = fn "String" "toList" 0
-=======
-
-    { name = fn "newline" 0
-      typeParams = []
-      parameters = []
-      returnType = TString
-      description = "Returns a string containing a single '\n'"
-      fn =
-        (function
-        | _, _, [] -> Ply(DString "\n")
-        | _ -> incorrectArgs ())
-      sqlSpec = NotYetImplemented
-      previewable = Pure
-      deprecated = NotDeprecated }
-
-
     { name = fn "toList" 0
->>>>>>> 29190c93
       typeParams = []
       parameters = [ Param.make "s" TString "" ]
       returnType = TList TChar
