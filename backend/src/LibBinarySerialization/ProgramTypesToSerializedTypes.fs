--- conflicted
+++ resolved
@@ -275,7 +275,6 @@
         FQTypeName.toST typeName,
         List.map (Tuple2.mapSecond toST) fields
       )
-<<<<<<< HEAD
     | PT.ERecordUpdate (id, record, updates) ->
       ST.ERecordUpdate(
         id,
@@ -283,9 +282,6 @@
         updates |> List.map (fun (name, expr) -> (name, toST expr))
       )
     | PT.EPipe (pipeID, expr1, expr2, rest) ->
-=======
-    | PT.EPipe(pipeID, expr1, expr2, rest) ->
->>>>>>> 2146cd91
       ST.EPipe(pipeID, toST expr1, pipeExprToST expr2, List.map pipeExprToST rest)
     | PT.EEnum(id, typeName, caseName, fields) ->
       ST.EEnum(id, FQTypeName.toST typeName, caseName, List.map toST fields)
@@ -351,7 +347,6 @@
         FQTypeName.toPT typeName,
         List.map (Tuple2.mapSecond toPT) fields
       )
-<<<<<<< HEAD
     | ST.ERecordUpdate (id, record, updates) ->
       PT.ERecordUpdate(
         id,
@@ -359,9 +354,6 @@
         updates |> List.map (fun (name, expr) -> (name, toPT expr))
       )
     | ST.EPipe (pipeID, expr1, expr2, rest) ->
-=======
-    | ST.EPipe(pipeID, expr1, expr2, rest) ->
->>>>>>> 2146cd91
       PT.EPipe(pipeID, toPT expr1, pipeExprToPT expr2, List.map pipeExprToPT rest)
     | ST.EEnum(id, typeName, caseName, exprs) ->
       PT.EEnum(id, FQTypeName.toPT typeName, caseName, List.map toPT exprs)
