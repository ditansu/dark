--- conflicted
+++ resolved
@@ -1,15 +1,10 @@
-<<<<<<< HEAD
 (let x = Test.runtimeError "a" in 5) = Test.derrorMessage "a"
 (let x = Test.runtimeError "a" in Test.runtimeError "b") = Test.derrorMessage "a"
-(let x = 5 in x) = 5
-=======
-(let x = Test.runtimeError "a" in 5) = Test.runtimeError "a"
-(let x = Test.runtimeError "a" in Test.runtimeError "b") = Test.runtimeError "a"
->>>>>>> c1fff025
 
 module Variables =
   (let x = 5 in x) = 5
 
+module Shadowing =
   (let x = 5 in
    let x = 6 in
    x) = 6
@@ -24,21 +19,14 @@
   (let (d, d) = (2, 1) in d) = 1
   (let (_, _) = (1, 2) in 2) = 2
 
-<<<<<<< HEAD
-(let (_, _, _) = (1, 2, Test.runtimeError "test") in 2) = Test.derrorMessage "test"
-
-(let (_, _, _) = (Test.runtimeError "test1", 2, Test.runtimeError "test2") in 2) = Test.derrorMessage
-  "test1"
-=======
   (let (a, b, c) = (1, 2, 3) in b) = 2
   (let (a, b, c) = (1, 2, 3) in (b, a)) = (2, 1)
   (let (d, d, d) = (2, 1, 3) in d) = 3
   (let (_, _, _) = (1, 2, 3) in 2) = 2
 
-  (let (_, _, _) = (1, 2, Test.runtimeError "test") in 2) = Test.runtimeError "test"
->>>>>>> c1fff025
+  (let (_, _, _) = (1, 2, Test.runtimeError "test") in 2) = Test.derrorMessage "test"
 
-  (let (_, _, _) = (Test.runtimeError "test1", 2, Test.runtimeError "test2") in 2) = Test.runtimeError
+  (let (_, _, _) = (Test.runtimeError "test1", 2, Test.runtimeError "test2") in 2) = Test.derrorMessage
     "test1"
 
   // With multiple levels of nested destructuring
