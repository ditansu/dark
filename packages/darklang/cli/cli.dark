module Darklang =
  module Cli =
    type Command =
      | RunScript of String * List<String>
      | Help
      | Show of String
      | Infer of String * String
      | Invalid of List<String>
      | RunFunction of fnName: String * args: List<String>


    let showFn (name: String) (owner: String) (modules: List<String>) : Int =
      let fns =
        HttpClient.request
          "GET"
          ("http://dark-packages.dlio.localhost:11003/functions/")
          []
          Bytes.empty

      let statusCode =
        fns
        |> PACKAGE.Darklang.Stdlib.Result.map (fun response -> response.statusCode)
        |> unwrap

      let parsedFns =
        if statusCode == 200 then
          fns
          |> PACKAGE.Darklang.Stdlib.Result.map (fun response -> response.body)
          |> unwrap
          |> String.fromBytes
          |> Json.parse<List<PACKAGE.Darklang.LanguageTools.ProgramTypes.PackageFn.PackageFn>>
          |> unwrap
          |> PACKAGE.Darklang.Stdlib.Option.Option.Some
        else
          PACKAGE.Darklang.Stdlib.Option.Option.None

      match parsedFns with
      | None ->
        print "Error getting functions"
        1
      | Some fn ->
        let packageSpecificFunction =
          (List.filter fn (fun f ->
            f.name.name
            == PACKAGE.Darklang.LanguageTools.ProgramTypes.FnName.Name.FnName(name)
            && f.name.owner == owner
            && f.name.modules == modules))
          |> PACKAGE.Darklang.Stdlib.List.head

        let result =
          match packageSpecificFunction with
          | Some f ->
            print (PACKAGE.Darklang.PrettyPrinter.ProgramTypes.packageFn f)
            0
          | None ->
            print "Function not found"
            1

        result

    let showType (name: String) (owner: String) (modules: List<String>) : Int =
      let types =
        HttpClient.request
          "GET"
          ("http://dark-packages.dlio.localhost:11003/types/")
          []
          Bytes.empty

      let statusCode =
        types
        |> PACKAGE.Darklang.Stdlib.Result.map (fun response -> response.statusCode)
        |> unwrap

      let parsedTypes =
        if statusCode == 200 then
          types
          |> PACKAGE.Darklang.Stdlib.Result.map (fun response -> response.body)
          |> unwrap
          |> String.fromBytes
          |> Json.parse<List<PACKAGE.Darklang.LanguageTools.ProgramTypes.PackageType>>
          |> unwrap
          |> PACKAGE.Darklang.Stdlib.Option.Option.Some
        else
          PACKAGE.Darklang.Stdlib.Option.Option.None

      match parsedTypes with
      | None ->
        print "Error getting types"
        1
      | Some types ->
        let packageSpecificType =
          (List.filter types (fun t ->
            t.name.name
            == PACKAGE.Darklang.LanguageTools.ProgramTypes.TypeName.Name.TypeName(
              name
            )
            && t.name.owner == owner
            && t.name.modules == modules))
          |> PACKAGE.Darklang.Stdlib.List.head

        let result =
          match packageSpecificType with
          | Some t ->
            print (PACKAGE.Darklang.PrettyPrinter.ProgramTypes.packageType t)
            0
          | None ->
            print "Type not found"
            1

        result

    let showConstant (name: String) (owner: String) (modules: List<String>) : Int =
      let constants =
        HttpClient.request
          "GET"
          ("http://dark-packages.dlio.localhost:11003/constants/")
          []
          Bytes.empty

      let statusCode =
        constants
        |> PACKAGE.Darklang.Stdlib.Result.map (fun response -> response.statusCode)
        |> unwrap

      let parsedConstants =
        if statusCode == 200 then
          constants
          |> PACKAGE.Darklang.Stdlib.Result.map (fun response -> response.body)
          |> unwrap
          |> String.fromBytes
          |> Json.parse<List<PACKAGE.Darklang.LanguageTools.ProgramTypes.PackageConstant>>
          |> unwrap
          |> PACKAGE.Darklang.Stdlib.Option.Option.Some
        else
          PACKAGE.Darklang.Stdlib.Option.Option.None

      match parsedConstants with
      | None ->
        print "Error getting constants"
        1
      | Some constants ->
        let packageSpecificConstant =
          (List.filter constants (fun c ->
            c.name.name
            == PACKAGE
              .Darklang
              .LanguageTools
              .ProgramTypes
              .ConstantName
              .Name
              .ConstantName(name)
            && c.name.owner == owner
            && c.name.modules == modules))
          |> PACKAGE.Darklang.Stdlib.List.head

        let result =
          match packageSpecificConstant with
          | Some c ->
            print (PACKAGE.Darklang.PrettyPrinter.ProgramTypes.packageConstant c)
            0
          | None ->
            print "Constant not found"
            1

        result

    let showModule (name: String) : Int =
      let modules =
        HttpClient.request
          "GET"
          ("http://dark-packages.dlio.localhost:11003/modules/" ++ name)
          []
          Bytes.empty

      let statusCode =
        modules
        |> PACKAGE.Darklang.Stdlib.Result.map (fun response -> response.statusCode)
        |> unwrap

      let parsedModules =
        if statusCode == 200 then
          modules
          |> PACKAGE.Darklang.Stdlib.Result.map (fun response -> response.body)
          |> unwrap
          |> String.fromBytes
          |> Json.parse<PACKAGE.Darklang.Stdlib.Packages>
          |> unwrap
          |> PACKAGE.Darklang.Stdlib.Option.Option.Some
        else
          PACKAGE.Darklang.Stdlib.Option.Option.None


      match parsedModules with
      | None ->
        print "Error getting package modules"
        1
      | Some modules ->
        if
          modules
          == PACKAGE.Darklang.Stdlib.Packages
            { types = []; fns = []; constants = [] }
        then
          print "module not found"
          1
        else
          let result = modules |> PACKAGE.Darklang.PrettyPrinter.packages
          print result
          0

    let showPackage (owner: String) : Int =
      let packages =
        HttpClient.request
          "GET"
          ("http://dark-packages.dlio.localhost:11003/owner/" ++ owner)
          []
          Bytes.empty

      let statusCode =
        packages
        |> PACKAGE.Darklang.Stdlib.Result.map (fun response -> response.statusCode)
        |> unwrap

      let parsedPackages =
        if statusCode == 200 then
          packages
          |> PACKAGE.Darklang.Stdlib.Result.map (fun response -> response.body)
          |> unwrap
          |> String.fromBytes
          |> print

          0
        else
          print "Error retrieving the package for the specified owner"
          1

      parsedPackages


    let runFunction (fnName: String) (args: List<String>) : Int =
      match Cli.executeFunction fnName args with
      | Ok result ->
        print result
        0
      | Error err ->
        print err
        1


    let generateCode (prompt: String) (scriptPath: String) : Int =

      let prompt =
        match File.read "canvases/dark-editor/system-prompt-cli.txt" with
        | Ok darkPrompt -> prompt ++ "\n" ++ (darkPrompt |> String.fromBytes)
        | Error e ->
          print e
          prompt

      print prompt

      let request =
        HttpClient.request
          "GET"
          ("http://dark-packages.dlio.localhost:11003/openai-chat/" ++ prompt)
          []
          Bytes.empty

      let statusCode =
        request
        |> PACKAGE.Darklang.Stdlib.Result.map (fun response -> response.statusCode)
        |> unwrap

      let response =
        request
        |> PACKAGE.Darklang.Stdlib.Result.map (fun response -> response.body)
        |> unwrap
        |> String.fromBytes


      if statusCode == 200 then
        print response
        File.write (String.toBytes response) scriptPath
        print $"Generated code saved to {scriptPath}"
        0

      else
        print
          $"Error generating code.\nStatus code: {statusCode} \nResponse: {response}"

        1


    let parseArguments (args: List<String>) : PACKAGE.Darklang.Cli.Command =
      match args with
      | [ "-h" ] -> PACKAGE.Darklang.Cli.Command.Help
      | [ "--help" ] -> PACKAGE.Darklang.Cli.Command.Help
      | [ "--prompt"; prompt; "--script"; scriptPath ] ->
        PACKAGE.Darklang.Cli.Command.Infer(prompt, scriptPath)
      | [ "show"; fnName ] ->
        if PACKAGE.Darklang.Stdlib.String.startsWith fnName "@" then
          PACKAGE.Darklang.Cli.Command.Show fnName
        else
          PACKAGE.Darklang.Cli.Command.Invalid [ "Invalid package name" ]

      | opt :: args ->
        if PACKAGE.Darklang.Stdlib.String.startsWith opt "@" then
<<<<<<< HEAD
          let name = opt |> PACKAGE.Darklang.Stdlib.String.dropFirst_v0 1
=======
          let name = opt |> String.dropFirst_v0 1
>>>>>>> c1fff025
          PACKAGE.Darklang.Cli.Command.RunFunction name args
        else
          PACKAGE.Darklang.Cli.Command.RunScript(opt, args)
      | _ -> PACKAGE.Darklang.Cli.Command.Invalid [ "Invalid arguments" ]


    let executeCommand (command: PACKAGE.Darklang.Cli.Command) : Int =
      match command with
      | RunScript(scriptPath, args) ->
        match File.read scriptPath with
        | Error e ->
          print e
          1
        | Ok script ->
          let script = String.fromBytes script

          match
            Cli.parseAndExecuteScript scriptPath script (Dict { args = args })
          with
          | Ok i -> i
          | Error e ->
            print $"Error executing script {scriptPath}"
            print e.msg
            e.metadata |> Dict.iter (fun (k, v) -> print $"  {k}: {v}")
            1


      | Help ->
        let helpText =
          """Usage: darklang [options] [SCRIPT]
Options:
  -h, --help          Show this help message and exit
  show              Show a package, function, type, constant, or module
  --prompt PROMPT     Infer a script from the given prompt using OpenAI"""

        print helpText
        0


      | Show(name) ->

        let fullName = name |> PACKAGE.Darklang.Stdlib.String.dropFirst_v0 1

        let owner =
          fullName |> String.split "." |> PACKAGE.Darklang.Stdlib.List.head |> unwrap

        let modules =
          fullName
          |> String.split "."
          |> (PACKAGE.Darklang.Stdlib.List.drop 1)
          |> PACKAGE.Darklang.Stdlib.List.dropLast

        let name =
          name
          |> PACKAGE.Darklang.Stdlib.String.dropFirst_v0 1
          |> String.split "."
          |> PACKAGE.Darklang.Stdlib.List.last
          |> unwrap

        let categoryRequest =
          HttpClient.request
            "GET"
            ("http://dark-packages.dlio.localhost:11003/category/" ++ fullName)
            []
            Bytes.empty

        let statusCode =
          categoryRequest
          |> PACKAGE.Darklang.Stdlib.Result.map (fun response -> response.statusCode)
          |> unwrap

        let category =
          if statusCode == 200 then
            categoryRequest
            |> PACKAGE.Darklang.Stdlib.Result.map (fun response -> response.body)
            |> unwrap
            |> String.fromBytes
          else
            "Error" |> String.toBytes

        match category with
        | "fn" -> PACKAGE.Darklang.Cli.showFn name owner modules
        | "type" -> PACKAGE.Darklang.Cli.showType name owner modules
        | "constant" -> PACKAGE.Darklang.Cli.showConstant name owner modules
        | _ ->
          let modules =
            fullName |> String.split "." |> (PACKAGE.Darklang.Stdlib.List.drop 1)

          if PACKAGE.Darklang.Stdlib.List.length modules == 0 then
            PACKAGE.Darklang.Cli.showPackage owner
          else
            PACKAGE.Darklang.Cli.showModule fullName

      | RunFunction(fnName, args) -> PACKAGE.Darklang.Cli.runFunction fnName args

      | Infer(prompt, scriptPath) ->
        // let script = System.IO.File.ReadAllText scriptPath
        // Call OpenAI API with the prompt and script to generate a new script
        // let generatedScript = callOpenAI(prompt, script)
        // Execute the generated script here
        PACKAGE.Darklang.Cli.generateCode prompt scriptPath

      | Invalid args ->
        let args = args |> String.join " "
        print $"Invalid command {args}. Use --help for more information."
        1


    let executeCliCommand (args: List<String>) : Int =
      args
      |> PACKAGE.Darklang.Cli.parseArguments
      |> PACKAGE.Darklang.Cli.executeCommand<|MERGE_RESOLUTION|>--- conflicted
+++ resolved
@@ -303,11 +303,7 @@
 
       | opt :: args ->
         if PACKAGE.Darklang.Stdlib.String.startsWith opt "@" then
-<<<<<<< HEAD
           let name = opt |> PACKAGE.Darklang.Stdlib.String.dropFirst_v0 1
-=======
-          let name = opt |> String.dropFirst_v0 1
->>>>>>> c1fff025
           PACKAGE.Darklang.Cli.Command.RunFunction name args
         else
           PACKAGE.Darklang.Cli.Command.RunScript(opt, args)
