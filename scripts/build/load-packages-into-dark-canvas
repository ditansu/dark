--- conflicted
+++ resolved
@@ -7,13 +7,12 @@
   LOG="${DARK_CONFIG_RUNDIR}/logs/packages-canvas.log"
 fi
 
-<<<<<<< HEAD
 grey="\033[1;30m"
 reset="\033[0m"
 echo -e "Loading packages into dark canvas ${grey}($LOG)${reset}"
-=======
+
 # make sure the target canvas exists
 ./scripts/run-canvas-hack dark-packages
->>>>>>> a7b78ed9
+
 
 ./scripts/run-local-exec load-packages-dark > $LOG 2>&1